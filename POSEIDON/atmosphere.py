--- conflicted
+++ resolved
@@ -1694,15 +1694,12 @@
              log_X_state, included_species, bulk_species, param_species, 
              active_species, CIA_pairs, ff_pairs, bf_species, N_sectors, 
              N_zones, alpha, beta, phi, theta, species_vert_gradient, 
-<<<<<<< HEAD
              He_fraction, T_input, X_input, P_param_set, 
              log_P_slope_phot, log_P_slope_arr, Na_K_fixed_ratio,
              constant_gravity = False, chemistry_grid = None,
              PT_penalty = False, T_eq = None):
-=======
              He_fraction, T_input, X_input, P_param_set, log_P_slope_phot, 
              log_P_slope_arr, constant_gravity = False, chemistry_grid = None):
->>>>>>> d256d33f
     '''
     Main function to calculate the vertical profiles in each atmospheric 
     column. The profiles cover the temperature, number density, mean molecular 
@@ -1779,21 +1776,18 @@
         log_P_slope_array (np.array of float):
             Log pressures where the Piette & Madhusudhan (2020) temperature difference 
             parameters are defined (log bar).
-<<<<<<< HEAD
         Na_K_fixed_ratio (bool):
-            If True, sets log_K = 0.1 * log_Na
-=======
->>>>>>> d256d33f
+            If True, sets log_K = 0.1 * log_Na.
         constant_gravity (bool):
             If True, disable inverse square law gravity (only for testing).
         chemistry_grid (dict):
             For models with a pre-computed chemistry grid only, this dictionary
             is produced in chemistry.py.
         PT_penalty (bool):
-            For Pelletier profile. Only here so that PT input works
+            For Pelletier profile. Only here so that PT input works.
         T_eq (float):
-            Equilibrium temperature of planet. For Line PT profile
-            Not the same as T_equ, the free parameter in Guillot profile
+            Equilibrium temperature of planet. For the Line PT profile.
+            Note: not the same as T_equ, the free parameter in Guillot profile.
     
     Returns:
         T (3D np.array of float):
@@ -2109,13 +2103,8 @@
     else:
 
         n, r, r_up, r_low, dr = radial_profiles(P, T, g_0, R_p, P_ref, 
-<<<<<<< HEAD
                                                 R_p_ref, mu, N_sectors, N_zones)
-=======
-                                                R_p_ref, mu, N_sectors, N_zones)     
->>>>>>> d256d33f
-
-    
+
      # Check if any of the values in r are negative
     if (np.any(r < 0.0)): 
         
