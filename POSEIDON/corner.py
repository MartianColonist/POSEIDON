--- conflicted
+++ resolved
@@ -1,11 +1,11 @@
 """ 
-Functions to generate corner plots
+Functions to generate corner plots.
 
 Contributions from:
     
 Johannes Buchner [PyMultiNest] (C) 2013-2019
 Josh Speagle [Dynesty] (MIT licensed)
-Ryan MacDonald [POSEIDON modifications] (2021-2022)
+Ryan MacDonald [POSEIDON modifications] (2021-2025)
 
 """
 
@@ -45,22 +45,22 @@
 global_max_hist_values = {}
 
 def _quantile(x, q, weights=None):
-    """
+    '''
     Compute (weighted) quantiles from an input set of samples.
 
     Args:
         x (np.array of float):
             Input samples.
-        q (np.array of float):
+        q (np.array of float): 
             The list of quantiles to compute (ranging from 0 to 1).
         weights (np.array of float):
             The associated weight from each sample.
-
+    
     Returns:
         quantiles (np.array of float):
             The weighted sample quantiles computed at 'q'.
-
-    """
+    
+    '''
 
     # Initial check
     x = np.atleast_1d(x)
@@ -72,6 +72,7 @@
 
     # If no weights provided, this simply calls 'np.percentile'
     if weights is None:
+
         return np.percentile(x, list(100.0 * q))
 
     # If weights are provided, compute the weighted quantiles
@@ -79,26 +80,26 @@
         weights = np.atleast_1d(weights)
         if len(x) != len(weights):
             raise ValueError("Dimension mismatch: len(weights) != len(x).")
-        idx = np.argsort(x)  # Sort samples
-        sw = weights[idx]  # Sort weights
-        cdf = np.cumsum(sw)[:-1]  # Compute CDF
-        cdf /= cdf[-1]  # Normalise CDF
-        cdf = np.append(0, cdf)  # Ensure proper span
+        idx = np.argsort(x)              # Sort samples
+        sw = weights[idx]                # Sort weights
+        cdf = np.cumsum(sw)[:-1]         # Compute CDF
+        cdf /= cdf[-1]                   # Normalise CDF
+        cdf = np.append(0, cdf)          # Ensure proper span
         quantiles = np.interp(q, cdf, x[idx]).tolist()
 
         return quantiles
 
 
 def resample_equal(samples, weights, rstate=None):
-    """
-    Resample a new set of points from the weighted set of inputs, such that
+    '''
+    Resample a new set of points from the weighted set of inputs, such that 
     they all have equal weight.
 
     Each input sample appears in the output array either
     'floor(weights[i] * nsamples)' or 'ceil(weights[i] * nsamples)' times,
     with 'floor' or 'ceil' randomly selected (weighted by proximity).
 
-    Note: implements the systematic resampling method described in Hol, Schon,
+    Note: implements the systematic resampling method described in Hol, Schon, 
           and Gustafsson (2006): doi:10.1109/NSSPW.2006.4378824.
 
     Args:
@@ -108,17 +109,17 @@
             Corresponding weight of each sample.
         rstate (np.random.RandomState):
             Numpy 'RandomState' instance.
-
+    
     Returns:
         equal_weight_samples (np.array of float):
             New set of samples with equal weights.
-
-    """
+    
+    '''
 
     if rstate is None:
         rstate = np.random
 
-    if abs(np.sum(weights) - 1.0) > SQRTEPS:  # same tol as in np.random.choice.
+    if abs(np.sum(weights) - 1.) > SQRTEPS:  # same tol as in np.random.choice.
         raise ValueError("Weights do not sum to 1.")
 
     # Make N subdivisions and choose positions with a consistent random offset.
@@ -139,27 +140,13 @@
     return samples[idx]
 
 
-def _hist2d(
-    x,
-    y,
-    smooth=0.02,
-    span=None,
-    weights=None,
-    levels=None,
-    ax=None,
-    colour="gray",
-    plot_datapoints=False,
-    plot_density=True,
-    plot_contours=True,
-    no_fill_contours=False,
-    fill_contours=True,
-    contour_kwargs=None,
-    contourf_kwargs=None,
-    data_kwargs=None,
-    **kwargs,
-):
-    """
-    Internal function called by the 'cornerplot' function to generate a 2D
+def _hist2d(x, y, smooth=0.02, span=None, weights=None, levels=None,
+            ax=None, colour='gray', plot_datapoints=False, plot_density=True,
+            plot_contours=True, no_fill_contours=False, fill_contours=True,
+            contour_kwargs=None, contourf_kwargs=None, data_kwargs=None,
+            **kwargs):
+    '''
+    Internal function called by the 'cornerplot' function to generate a 2D 
     histogram / contour of samples.
 
     Args:
@@ -173,7 +160,7 @@
             A list where each element is either a length-2 tuple containing
             lower and upper bounds or a float from `(0., 1.]` giving the
             fraction of (weighted) samples to include. If a fraction is provided,
-            the bounds are chosen to be equal-tailed. If not specified, defaults
+            the bounds are chosen to be equal-tailed. If not specified, defaults 
             to +/- 5σ range. Example: span = [(0., 10.), 0.95, (5., 6.)].
         weights (np.array of float):
             Weights associated with the samples.
@@ -204,11 +191,11 @@
         data_kwargs (dict):
             Any additional keyword arguments to pass to the 'plot' method when
             adding the individual data points.
-
+    
     Returns:
         None.
-
-    """
+    
+    '''
 
     if ax is None:
         ax = plt.gca()
@@ -234,23 +221,21 @@
     # Color map for the density plot, over-plotted to indicate the
     # density of the points near the centre
     density_cmap = LinearSegmentedColormap.from_list(
-        "density_cmap", [colour, (1, 1, 1, 0)]
-    )
+        "density_cmap", [colour, (1, 1, 1, 0)])
 
     # Color map used to hide the points at the high density areas
     white_cmap = LinearSegmentedColormap.from_list(
-        "white_cmap", [(1, 1, 1), (1, 1, 1)], N=2
-    )
+        "white_cmap", [(1, 1, 1), (1, 1, 1)], N=2)
 
     # This 'colour map' is the list of colours for the contour levels if the
     # contours are filled
     rgba_colour = colorConverter.to_rgba(colour)
     contour_cmap = [list(rgba_colour) for l in levels] + [rgba_colour]
     for i, l in enumerate(levels):
-        contour_cmap[i][-1] *= float(i) / (len(levels) + 1)
+        contour_cmap[i][-1] *= float(i) / (len(levels)+1)
 
     # Initialize smoothing
-    if isinstance(smooth, int_type) or isinstance(smooth, float_type):
+    if (isinstance(smooth, int_type) or isinstance(smooth, float_type)):
         smooth = [smooth, smooth]
     bins = []
     svalues = []
@@ -259,31 +244,25 @@
             # If 's' is an integer, the weighted histogram has
             # 's' bins within the provided bounds
             bins.append(s)
-            svalues.append(0.0)
+            svalues.append(0.)
         else:
             # If 's' is a float, oversample the data relative to the
             # smoothing filter by a factor of 2, then use a Gaussian
             # filter to smooth the results
-            bins.append(int(round(2.0 / s)))
-            svalues.append(2.0)
+            bins.append(int(round(2. / s)))
+            svalues.append(2.)
 
     # We'll make the 2D histogram to directly estimate the density
     try:
-        H, X, Y = np.histogram2d(
-            x.flatten(),
-            y.flatten(),
-            bins=bins,
-            range=list(map(np.sort, span)),
-            weights=weights,
-        )
+        H, X, Y = np.histogram2d(x.flatten(), y.flatten(), bins=bins,
+                                 range=list(map(np.sort, span)),
+                                 weights=weights)
     except ValueError:
-        raise ValueError(
-            "It looks like at least one of your sample columns "
-            "have no dynamic range."
-        )
+        raise ValueError("It looks like at least one of your sample columns "
+                         "have no dynamic range.")
 
     # Smooth the results
-    if not np.all(svalues == 0.0):
+    if not np.all(svalues == 0.):
         H = norm_kde(H, svalues)
 
     # Compute the density levels
@@ -299,12 +278,12 @@
         except:
             V[i] = Hflat[0]
     V.sort()
-    m = np.diff(V) == 0
+    m = (np.diff(V) == 0)
     if np.any(m) and plot_contours:
         logging.warning("Too few points to create valid contours.")
     while np.any(m):
         V[np.where(m)[0][0]] *= 1.0 - 1e-4
-        m = np.diff(V) == 0
+        m = (np.diff(V) == 0)
     V.sort()
 
     # Compute the bin centres
@@ -321,20 +300,10 @@
     H2[1, -2] = H[0, -1]
     H2[-2, 1] = H[-1, 0]
     H2[-2, -2] = H[-1, -1]
-    X2 = np.concatenate(
-        [
-            X1[0] + np.array([-2, -1]) * np.diff(X1[:2]),
-            X1,
-            X1[-1] + np.array([1, 2]) * np.diff(X1[-2:]),
-        ]
-    )
-    Y2 = np.concatenate(
-        [
-            Y1[0] + np.array([-2, -1]) * np.diff(Y1[:2]),
-            Y1,
-            Y1[-1] + np.array([1, 2]) * np.diff(Y1[-2:]),
-        ]
-    )
+    X2 = np.concatenate([X1[0] + np.array([-2, -1]) * np.diff(X1[:2]), X1,
+                         X1[-1] + np.array([1, 2]) * np.diff(X1[-2:])])
+    Y2 = np.concatenate([Y1[0] + np.array([-2, -1]) * np.diff(Y1[:2]), Y1,
+                         Y1[-1] + np.array([1, 2]) * np.diff(Y1[-2:])])
 
     # Plot the data points
     if plot_datapoints:
@@ -348,22 +317,17 @@
 
     # Plot the base fill to hide the densest data points
     if (plot_contours or plot_density) and not no_fill_contours:
-        ax.contourf(
-            X2, Y2, H2.T, [V.min(), H.max()], cmap=white_cmap, antialiased=False
-        )
+        ax.contourf(X2, Y2, H2.T, [V.min(), H.max()],
+                    cmap=white_cmap, antialiased=False)
 
     if plot_contours and fill_contours:
         if contourf_kwargs is None:
             contourf_kwargs = dict()
         contourf_kwargs["colors"] = contourf_kwargs.get("colors", contour_cmap)
-        contourf_kwargs["antialiased"] = contourf_kwargs.get("antialiased", False)
-        ax.contourf(
-            X2,
-            Y2,
-            H2.T,
-            np.concatenate([[0], V, [H.max() * (1 + 1e-4)]]),
-            **contourf_kwargs,
-        )
+        contourf_kwargs["antialiased"] = contourf_kwargs.get("antialiased",
+                                                             False)
+        ax.contourf(X2, Y2, H2.T, np.concatenate([[0], V, [H.max()*(1+1e-4)]]),
+                    **contourf_kwargs)
 
     # Plot the density map. This can't be plotted at the same time as the
     # contour fills
@@ -381,7 +345,6 @@
     ax.set_ylim(span[1])
 
 
-<<<<<<< HEAD
 def cornerplot(results, span=None, quantiles=[0.1587, 0.5, 0.8413],
                colour_plt='purple', colour_quantile='blue', smooth_hist=30, 
                smooth_corr=0.02, hist_kwargs=None, hist2d_kwargs=None, 
@@ -392,34 +355,6 @@
                fig=None, model_i = None, 
                two_sigma_upper_limits = [], two_sigma_lower_limits = []):
     '''
-=======
-def cornerplot(
-    results,
-    span=None,
-    quantiles=[0.1587, 0.5, 0.8413],
-    colour_plt="purple",
-    colour_quantile="blue",
-    smooth_hist=30,
-    smooth_corr=0.02,
-    hist_kwargs=None,
-    hist2d_kwargs=None,
-    labels=None,
-    param_names=None,
-    label_kwargs=None,
-    show_titles=True,
-    title_kwargs=None,
-    truths=None,
-    truth_colour="red",
-    truth_kwargs=None,
-    max_n_ticks=5,
-    top_ticks=False,
-    use_math_text=False,
-    verbose=False,
-    fig=None,
-    model_i=None,
-):
-    """ "
->>>>>>> 7e09a277
     Generate a corner plot of the 1D and 2D marginalised posteriors.
 
     Args:
@@ -501,7 +436,7 @@
         cornerplot (matplotlib figure, matplotlib axes objects):
             Output corner plot.
 
-    """
+    '''
 
     # Initialise values
     if quantiles is None:
@@ -517,7 +452,6 @@
     if hist2d_kwargs is None:
         hist2d_kwargs = dict()
 
-<<<<<<< HEAD
     # Set defaults
     hist_kwargs['alpha'] = hist_kwargs.get('alpha', 0.6)
     hist2d_kwargs['alpha'] = hist2d_kwargs.get('alpha', 0.6)
@@ -529,23 +463,10 @@
 
     # Extract weighted samples
     samples = results['samples']
-=======
-    # Set defaults.
-    hist_kwargs["alpha"] = hist_kwargs.get("alpha", 0.6)
-    hist2d_kwargs["alpha"] = hist2d_kwargs.get("alpha", 0.6)
-    truth_kwargs["linestyle"] = truth_kwargs.get("linestyle", "solid")
-    truth_kwargs["linewidth"] = truth_kwargs.get("linewidth", 2)
-    truth_kwargs["alpha"] = truth_kwargs.get("alpha", 0.7)
-
-    title_fmt_default = ".2f"
-
-    # Extract weighted samples.
-    samples = results["samples"]
->>>>>>> 7e09a277
     try:
-        weights = np.exp(results["logwt"] - results["logz"][-1])
+        weights = np.exp(results['logwt'] - results['logz'][-1])
     except:
-        weights = results["weights"]
+        weights = results['weights']
 
     # Deal with 1D results. A number of extra catches are also here in case 
     # users are trying to plot other results besides the `Results` instance
@@ -555,9 +476,8 @@
     else:
         assert len(samples.shape) == 2, "Samples must be 1- or 2-D."
         samples = samples.T
-    assert samples.shape[0] <= samples.shape[1], (
-        "There are more " "dimensions than samples!"
-    )
+    assert samples.shape[0] <= samples.shape[1], "There are more " \
+                                                 "dimensions than samples!"
     ndim, nsamps = samples.shape
 
     # Check weights
@@ -581,17 +501,12 @@
 
     # Set labels
     if labels is None:
-        labels = [r"$x_{" + str(i + 1) + "}$" for i in range(ndim)]
-
-<<<<<<< HEAD
+        labels = [r"$x_{"+str(i+1)+"}$" for i in range(ndim)]
+
     # Setting up smoothing
     if (isinstance(smooth_hist, int_type) or isinstance(smooth_hist, float_type)):
-=======
-    # Setting up smoothing.
-    if isinstance(smooth_hist, int_type) or isinstance(smooth_hist, float_type):
->>>>>>> 7e09a277
         smooth_hist = [smooth_hist for i in range(ndim)]
-    if isinstance(smooth_corr, int_type) or isinstance(smooth_corr, float_type):
+    if (isinstance(smooth_corr, int_type) or isinstance(smooth_corr, float_type)):
         smooth_corr = [smooth_corr for i in range(ndim)]
 
     # Setup axis layout (from `corner.py`)
@@ -599,9 +514,9 @@
     lbdim = 0.5 * factor  # size of left/bottom margin
     trdim = 0.2 * factor  # size of top/right margin
     whspace = 0.05  # size of width/height margin
-    plotdim = factor * ndim + factor * (ndim - 1.0) * whspace  # plot size
+    plotdim = factor * ndim + factor * (ndim - 1.) * whspace  # plot size
     dim = lbdim + plotdim + trdim  # total size
-
+        
     # Initialize figure.
     if (fig is None and model_i is None) or (fig is None and model_i == 0):
         fig, axes = plt.subplots(ndim, ndim, figsize=(dim, dim))
@@ -620,9 +535,8 @@
     # Format figure
     lb = lbdim / dim
     tr = (lbdim + plotdim) / dim
-    fig.subplots_adjust(
-        left=lb, bottom=lb, right=tr, top=tr, wspace=whspace, hspace=whspace
-    )
+    fig.subplots_adjust(left=lb, bottom=lb, right=tr, top=tr,
+                        wspace=whspace, hspace=whspace)
 
     # Determine the maximum value of all histograms for each parameter
     for i, x in enumerate(samples):
@@ -656,8 +570,9 @@
 
     # Plotting
     for i, x in enumerate(samples):
+        
         param_name = param_names[i]
-
+        
         if np.shape(samples)[0] == 1:
             ax = axes
         else:
@@ -671,7 +586,8 @@
             ax.xaxis.set_major_locator(NullLocator())
             ax.yaxis.set_major_locator(NullLocator())
         else:
-            ax.xaxis.set_major_locator(MaxNLocator(max_n_ticks, prune="lower"))
+            ax.xaxis.set_major_locator(MaxNLocator(max_n_ticks,
+                                                   prune="lower"))
             ax.yaxis.set_major_locator(NullLocator())
         
         # Label axes
@@ -693,23 +609,17 @@
         if isinstance(sx_hist, int_type):
             # If `sx` is an integer, plot a weighted histogram with
             # `sx` bins within the provided bounds.
-            n, b, _ = ax.hist(
-                x,
-                bins=sx_hist,
-                weights=weights,
-                color=colour_plt,
-                range=np.sort(span[i]),
-                **hist_kwargs,
-            )
+            n, b, _ = ax.hist(x, bins=sx_hist, weights=weights, color=colour_plt,
+                              range=np.sort(span[i]), **hist_kwargs)
         else:
             # If `sx` is a float, oversample the data relative to the
             # smoothing filter by a factor of 10, then use a Gaussian
             # filter to smooth the results.
-            bins = int(round(10.0 / sx_hist))
-            n, b = np.histogram(x, bins=bins, weights=weights, range=np.sort(span[i]))
-            n = norm_kde(n, 10.0)
+            bins = int(round(10. / sx_hist))
+            n, b = np.histogram(x, bins=bins, weights=weights,
+                                range=np.sort(span[i]))
+            n = norm_kde(n, 10.)
             b0 = 0.5 * (b[1:] + b[:-1])
-<<<<<<< HEAD
             n, b, _ = ax.hist(b0, bins=b, weights=n,
                               range=np.sort(span[i]), color=colour_plt,
                               **hist_kwargs)
@@ -771,23 +681,6 @@
                     if verbose:
                         print("Quantiles:")
                         print(labels[i] + ": 2 sigma lower = " + str(ql))
-=======
-            n, b, _ = ax.hist(
-                b0,
-                bins=b,
-                weights=n,
-                range=np.sort(span[i]),
-                color=colour_plt,
-                **hist_kwargs,
-            )
-        ax.set_ylim([0.0, max(n) * 1.05])
-        # Plot quantiles.
-        if quantiles is not None and len(quantiles) > 0:
-            qs = _quantile(x, quantiles, weights=weights)
-            for i_q, q in enumerate(qs):
-                if quantiles[i_q] == 0.5:  # For median
-                    ax.axvline(q, lw=2, ls="-", alpha=0.7, color=colour_quantile)
->>>>>>> 7e09a277
                 else:
                     for i_q, q in enumerate(qs):
                         if (quantiles[i_q] == 0.5):   # For median
@@ -801,16 +694,12 @@
         # Add truth value(s)
         if truths is not None and truths[i] is not None:
             try:
-                [ax.axvline(t, color=truth_colour, **truth_kwargs) for t in truths[i]]
+                [ax.axvline(t, color=truth_colour, **truth_kwargs)
+                 for t in truths[i]]
             except:
                 ax.axvline(truths[i], color=truth_colour, **truth_kwargs)
-<<<<<<< HEAD
         
         # Set titles
-=======
-
-        # Set titles.
->>>>>>> 7e09a277
         if show_titles:
             title = None
 
@@ -886,6 +775,7 @@
                 ax.set_title(title, **title_kwargs)
         else:
             ax.set_title(None)
+
         for j, y in enumerate(samples):
             if np.shape(samples)[0] == 1:
                 ax = axes
@@ -907,8 +797,10 @@
                 ax.xaxis.set_major_locator(NullLocator())
                 ax.yaxis.set_major_locator(NullLocator())
             else:
-                ax.xaxis.set_major_locator(MaxNLocator(max_n_ticks, prune="lower"))
-                ax.yaxis.set_major_locator(MaxNLocator(max_n_ticks, prune="lower"))
+                ax.xaxis.set_major_locator(MaxNLocator(max_n_ticks,
+                                                       prune="lower"))
+                ax.yaxis.set_major_locator(MaxNLocator(max_n_ticks,
+                                                       prune="lower"))
             # Label axes.
             sf = ScalarFormatter(useMathText=use_math_text, useOffset=False)
             ax.xaxis.set_major_formatter(sf)
@@ -936,46 +828,34 @@
             else:
                 fill_contours = True
                 plot_contours = True
-            hist2d_kwargs["fill_contours"] = hist2d_kwargs.get(
-                "fill_contours", fill_contours
-            )
-            hist2d_kwargs["plot_contours"] = hist2d_kwargs.get(
-                "plot_contours", plot_contours
-            )
-            _hist2d(
-                y,
-                x,
-                ax=ax,
-                span=[span[j], span[i]],
-                weights=weights,
-                colour=colour_plt,
-                smooth=[sy_corr, sx_corr],
-                **hist2d_kwargs,
-            )
-
+            hist2d_kwargs['fill_contours'] = hist2d_kwargs.get('fill_contours',
+                                                               fill_contours)
+            hist2d_kwargs['plot_contours'] = hist2d_kwargs.get('plot_contours',
+                                                               plot_contours)
+            _hist2d(y, x, ax=ax, span=[span[j], span[i]],
+                    weights=weights, colour=colour_plt, smooth=[sy_corr, sx_corr],
+                    **hist2d_kwargs)
+            
             # Add truth values
             if truths is not None:
                 if truths[j] is not None:
                     try:
-                        [
-                            ax.axvline(t, color=truth_colour, **truth_kwargs)
-                            for t in truths[j]
-                        ]
+                        [ax.axvline(t, color=truth_colour, **truth_kwargs)
+                         for t in truths[j]]
                     except:
-                        ax.axvline(truths[j], color=truth_colour, **truth_kwargs)
+                        ax.axvline(truths[j], color=truth_colour,
+                                   **truth_kwargs)
                 if truths[i] is not None:
                     try:
-                        [
-                            ax.axhline(t, color=truth_colour, **truth_kwargs)
-                            for t in truths[i]
-                        ]
+                        [ax.axhline(t, color=truth_colour, **truth_kwargs)
+                         for t in truths[i]]
                     except:
-                        ax.axhline(truths[i], color=truth_colour, **truth_kwargs)
+                        ax.axhline(truths[i], color=truth_colour,
+                                   **truth_kwargs)
 
     return (fig, axes)
 
 
-<<<<<<< HEAD
 def generate_cornerplot(planet, model, params_to_plot = None, 
                         retrieval_name = None, true_vals = None,
                         colour_scheme = '#984ea3', span = None, corner_name = None,
@@ -983,19 +863,6 @@
                         ):
     '''
     Generate giant triangle plot of doom to visualise the results of a 
-=======
-def generate_cornerplot(
-    planet,
-    model,
-    params_to_plot=None,
-    retrieval_name=None,
-    true_vals=None,
-    colour_scheme="#984ea3",
-    span=None,
-):
-    """
-    Generate giant triangle plot of doom to visualise the results of a
->>>>>>> 7e09a277
     POSEIDON retrieval.
 
     Args:
@@ -1011,7 +878,6 @@
             Desired colour for the histograms and probability contours.
         span (list of tuples of float):
             Range to plot for each parameter (overrules default +/- 5σ range).
-<<<<<<< HEAD
         corner_name (str):
             Optional file name prefix for the corner plot.
         two_sigma_upper_limits (list of str):
@@ -1019,18 +885,14 @@
         two_sigma_lower_limits (list of str):
             List of parameters for which the 2σ lower limit will be plotted instead of the 1σ range.
     
-=======
-
->>>>>>> 7e09a277
     Returns:
         fig (matplotlib figure object):
             Your new triangle plot of doom. Use responsibly!
 
-    """
+    '''
 
 
     # Only generate a cornerplot using the first core
-<<<<<<< HEAD
     if (rank == 0):
 
         # Confirm valid inputs
@@ -1039,42 +901,32 @@
                 if (param in two_sigma_lower_limits):
                     raise Exception("Cannot have both a two sigma lower and upper limit for a given parameter.")
     
-=======
-    if rank == 0:
->>>>>>> 7e09a277
         # Unpack planet name
-        planet_name = planet["planet_name"]
+        planet_name = planet['planet_name']
 
         # Unpack model properties
-        model_name = model["model_name"]
-        param_names = model["param_names"]
+        model_name = model['model_name']
+        param_names = model['param_names']
         n_params = len(param_names)
 
-        if retrieval_name is None:
+        if (retrieval_name is None):
             retrieval_name = model_name
         else:
-            retrieval_name = model_name + "_" + retrieval_name
+            retrieval_name = model_name + '_' + retrieval_name
 
         # Identify output directory location
-        output_dir = "./POSEIDON_output/" + planet_name + "/retrievals/"
+        output_dir = './POSEIDON_output/' + planet_name + '/retrievals/'
 
         # Load relevant output directory
-
-        output_prefix = output_dir + "MultiNest_raw/" + retrieval_name + "-"
-
-<<<<<<< HEAD
-=======
-        # Load relevant results directory
-        results_prefix = output_dir + "results/" + retrieval_name
-
->>>>>>> 7e09a277
+        
+        output_prefix = (output_dir + 'MultiNest_raw/' + retrieval_name + '-')
+
         # Run PyMultiNest analyser to extract posterior samples and model evidence
-        a = pymultinest.Analyzer(
-            n_params, outputfiles_basename=output_prefix, verbose=False
-        )
+        a = pymultinest.Analyzer(n_params, outputfiles_basename = output_prefix,
+                                 verbose = False)
         s = a.get_stats()
-
-        print("Generating corner plot ...")
+        
+        print('Generating corner plot ...')
 
         # Extract quantities needed to use the Dynesty corner plotting script
         data = a.get_data()
@@ -1092,18 +944,17 @@
         Z = s["global evidence"]
         logvol = np.log(weights) + 0.5 * loglike + Z
         logvol = logvol - logvol.max()
-
+        
         # Package results dictionary expected by the cornerplot function
         results = dict(samples=samples, weights=weights, logvol=logvol)
-
-        # Calculate 2D levels for 1, 2, 3 sigma contours
+        
+        # Calculate 2D levels for 1, 2, 3 sigma contours    
         levels = 1.0 - np.exp(-0.5 * np.array([1.0, 2.0, 3.0]) ** 2)
 
         # Generate LaTeX names for each parameter for plot axes
         params_latex = generate_latex_param_names(params_to_plot)
-
+        
         # Generate corner plot
-<<<<<<< HEAD
         fig, axes = cornerplot(results, 
                                quantiles=[0.1587, 0.5, 0.8413],  
                                smooth_hist=30, 
@@ -1131,38 +982,13 @@
             results_prefix = output_dir + 'results/' + retrieval_name
         else:
             results_prefix = output_dir + 'results/' + corner_name
-=======
-        fig, axes = cornerplot(
-            results,
-            quantiles=[0.1587, 0.5, 0.8413],
-            smooth_hist=30,
-            smooth_corr=0.02,
-            colour_plt=colour_scheme,
-            colour_quantile="royalblue",
-            show_titles=True,
-            labels=params_latex,
-            param_names=params_to_plot,
-            truths=true_vals,
-            span=span,
-            truth_colour="green",
-            label_kwargs={"fontsize": 18},
-            hist_kwargs={"histtype": "stepfilled", "edgecolor": None},
-            hist2d_kwargs={
-                "plot_contours": True,
-                "fill_contours": True,
-                "levels": levels,
-                "plot_datapoints": False,
-            },
-        )
->>>>>>> 7e09a277
 
         # Save corner plot in results directories
-        plt.savefig(results_prefix + "_corner.pdf", bbox_inches="tight")
+        plt.savefig(results_prefix + '_corner.pdf', bbox_inches='tight')
 
         return (fig, axes)
 
 
-<<<<<<< HEAD
 def generate_overplot(planet, models, params_to_plot = [], 
                       model_display_names = None, true_vals = None,
                       truth_colour = 'green', colour_schemes = ['purple', 'green'], 
@@ -1170,20 +996,6 @@
                       two_sigma_upper_limits = [], two_sigma_lower_limits = []):
     '''
     Generate overplotted giant triangle plot of doom to visualise the results 
-=======
-def generate_overplot(
-    planet,
-    models,
-    params_to_plot=None,
-    model_display_names=None,
-    true_vals=None,
-    truth_colour="green",
-    colour_schemes=["purple", "green"],
-    span=None,
-):
-    """
-    Generate overplotted giant triangle plot of doom to visualise the results
->>>>>>> 7e09a277
     of multiple POSEIDON retrievals.
 
     Args:
@@ -1210,7 +1022,7 @@
         fig (matplotlib figure object):
             Your new triangle plot of doom. Use responsibly!
 
-    """
+    '''
 
     # Only generate a cornerplot using the first core
     if rank == 0:
