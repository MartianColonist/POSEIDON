--- conflicted
+++ resolved
@@ -802,24 +802,16 @@
         N_offset_params = 0
     else:
         raise Exception("Error: unsupported offset prescription.")
-<<<<<<< HEAD
-    
-=======
-     
->>>>>>> 73eb84be
+
     #***** Error inflation parameters *****#
 
     if error_inflation == "Line15":
         params += ["b"]
         N_error_params = 1
-<<<<<<< HEAD
-    elif error_inflation == None:
-=======
     elif (error_inflation == 'Piette20'): 
         params += ['x_tol']
         N_error_params = 1
     elif (error_inflation == None):    
->>>>>>> 73eb84be
         N_error_params = 0
     else:
         raise Exception("Error: unsupported error adjustment prescription.")
