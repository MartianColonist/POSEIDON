''' 
Functions related to the free parameters defining a POSEIDON model.

'''

import numpy as np
import warnings

warnings.simplefilter(action='ignore', category=FutureWarning)


def assign_free_params(param_species, object_type, PT_profile, X_profile, 
                       cloud_model, cloud_type, gravity_setting, stellar_contam, 
                       offsets_applied, error_inflation, PT_dim, X_dim, cloud_dim, 
                       TwoD_type, TwoD_param_scheme, species_EM_gradient, 
                       species_DN_gradient, species_vert_gradient,
                       Atmosphere_dimension, opaque_Iceberg, surface,
                       sharp_DN_transition, reference_parameter, disable_atmosphere):
    '''
    From the user's chosen model settings, determine which free parameters 
    define this POSEIDON model. The different types of free parameters are
    returned as separate arrays.
    
    Args:
        param_species (list of str):
            Chemical species with parametrised mixing ratios (trace species).
        object_type (str):
            Type of planet / brown dwarf the user wishes to model
            (Options: transiting / directly_imaged).
        PT_profile (str):
            Chosen P-T profile parametrisation 
            (Options: isotherm / gradient / two-gradients / Madhu / slope / 
             file_read).
        X_profile (str):
            Chosen mixing ratio profile parametrisation
            (Options: isochem / gradient / two-gradients / file_read / chem_eq).
        cloud_model (str):
            Chosen cloud parametrisation 
            (Options: cloud-free / MacMad17 / Iceberg).
        cloud_type (str):
            Cloud extinction type to consider 
            (Options: deck / haze / deck_haze).
        gravity_setting (str):
            Whether log_g is fixed or a free parameter.
            (Options: fixed / free).
        stellar_contam (str):
            Chosen prescription for modelling unocculted stellar contamination
            (Options: one_spot / one_spot_free_log_g / two_spots / 
             two_spots_free_log_g).
        offsets_applied (str):
            Whether a relative offset should be applied to a dataset 
            (Options: single_dataset).
        error_inflation (str):
            Whether to consider inflation of error bars in a retrieval
            (Options: Line15).
        PT_dim (int):
            Dimensionality of the pressure-temperature field (uniform -> 1, 
            a day-night or evening-morning gradient -> 2, both day-night and 
            evening-morning gradients -> 3)
            (Options: 1 / 2 / 3).
        X_dim (int):
            Max dimensionality of the mixing ratio field (not all species need
            have gradients, this just specifies the highest dimensionality of 
            chemical gradients -- see the species_XX_gradient arguments)
            (Options: 1 / 2 / 3).
        cloud_dim (int):
            Dimensionality of the cloud model prescription (only the Iceberg
            cloud model supports 3D clouds)
            (Options: 1 / 2 / 3). 
        TwoD_type (str):
            For 2D models, specifies whether the model considers day-night
            gradients or evening-morning gradients
            (Options: D-N / E-M).
        TwoD_param_scheme (str):
            For 2D models, specifies which quantities should be consider as
            free parameters (e.g. day & night vs. terminator & day-night diff.)
            (Options: absolute / difference).
        species_EM_gradient (list of str):
            List of chemical species with an evening-morning mixing ratio gradient.
        species_DN_gradient (list of str):
            List of chemical species with a day-night mixing ratio gradient.
        species_vert_gradient (list of str):
            List of chemical species with a vertical mixing ratio gradient.
        Atmosphere_dimension (int):
            The dimensionality of the model atmosphere
            (Options: 1 / 2 / 3).
        opaque_Iceberg (bool):
            If using the Iceberg cloud model, True disables the kappa parameter.
        surface (bool):
            If True, model a surface via an opaque cloud deck.
        sharp_DN_transition (bool):
            For 2D / 3D models, sets day-night transition width (beta) to 0.
        reference_parameter (str):
            For retrievals, whether R_p_ref or P_ref will be a free parameter
            (Options: R_p_ref / P_ref).
        disable_atmosphere (bool):
            If True, returns a flat planetary transmission spectrum @ (Rp/R*)^2

    Returns:
        params (np.array of str):
            Free parameters defining this POSEIDON model.
        physical_params (np.array of str):
            Physical parameters of the planet.
        PT_params (np.array of str):
            Pressure-temperature profile parameters.
        X_params (np.array of str):
            Mixing ratio parameters.
        cloud_params (np.array of str):
            Aerosol parameters.
        geometry_params (np.array of str):
            Multidimensional atmospheric geometry parameters.
        stellar_params (np.array of str):
            Stellar heterogeneity parameters.
        N_params_cumulative (np.array of int):
            Cumulative sum of number of parameters (used for indexing).

    '''
    
    # Create lists storing names of free parameters
    params = []           # All parameters
    physical_params = []  # Physical parameters
    PT_params = []        # P-T profile parameters
    X_params = []         # Mixing ratio parameters
    cloud_params = []     # Cloud parameters
    geometry_params = []  # Geometry parameters
    stellar_params = []   # Stellar parameters


    # Models with no atmosphere only have Rp as a free parameter
    if (disable_atmosphere == True):

        physical_params += ['R_p_ref']   # Reference radius parameter (in R_J or R_E)

        N_physical_params = 1
        N_PT_params = 0 
        N_species_params = 0
        N_cloud_params = 0
        N_geometry_params = 0

        params += physical_params         # Add physical parameter names to combined list

    # Models including atmospheres
    else:

        #***** Physical property parameters *****#

        if (reference_parameter == 'R_p_ref'):
            physical_params += ['R_p_ref']        # Reference radius parameter (in R_J or R_E)
        elif (reference_parameter == 'P_ref'):
            physical_params += ['log_P_ref']      # Reference pressure
        else:
            raise Exception("Error: Only R_p_ref or P_ref are supported reference parameters.")
        
        if ((reference_parameter == 'log_P_ref') and (Atmosphere_dimension > 1)):
            raise Exception("Error: P_ref is not a valid parameter for multidimensional models.")

        if (gravity_setting == 'free'):
            physical_params += ['log_g']         # log_10 surface gravity (cm / s^2)

        if (object_type == 'directly_imaged'):
            physical_params += ['d']             # Distance to system (pc)

        if (surface == True):
            physical_params += ['log_P_surf']       # Rocky planet surface pressure (bar)

        N_physical_params = len(physical_params)   # Store number of physical parameters
        params += physical_params                  # Add physical parameter names to combined list

        #***** PT profile parameters *****#

<<<<<<< HEAD
        if (PT_profile not in ['isotherm', 'gradient', 'two-gradients', 'Madhu', 
                            'slope', 'file_read']):
            raise Exception("Error: unsupported P-T profile.")

        # Check profile settings are supported
        if ((PT_profile == 'isotherm') and (PT_dim > 1)):
            raise Exception("Cannot retrieve multiple PT profiles with an isothermal shape")
            
        if ((PT_profile == 'Madhu') and (PT_dim > 1)):
            raise Exception("Madhusudhan & Seager (2009) profile only supported for 1D models")

        if ((PT_profile == 'slope') and (PT_dim > 1)):
            raise Exception("Slope profile only supported for 1D models")
            
        # 1D model (global average)
        if (PT_dim == 1): 
    
            if (PT_profile == 'isotherm'):  
                PT_params += ['T']
            elif (PT_profile == 'gradient'):  
                PT_params += ['T_high', 'T_deep']
            elif (PT_profile == 'two-gradients'):  
                PT_params += ['T_high', 'T_mid', 'log_P_mid', 'T_deep']
            elif (PT_profile == 'Madhu'):     
                PT_params += ['a1', 'a2', 'log_P1', 'log_P2', 'log_P3', 'T_ref']
            elif (PT_profile == 'slope'):
                PT_params += ['T_phot', 'Delta_T_10-1mb', 'Delta_T_100-10mb', 
                            'Delta_T_1-0.1b', 'Delta_T_3.2-1b', 'Delta_T_10-3.2b', 
                            'Delta_T_32-10b', 'Delta_T_100-32b']
            
        # 2D model (asymmetric terminator or day-night transition)
        elif (PT_dim == 2):

            # Check that a 2D model type has been specified 
            if (TwoD_type not in ['D-N', 'E-M']):
                raise Exception("Error: 2D model type is not 'D-N' or 'E-M'.")
            
            # Parametrisation with separate morning / evening or day / night profiles
            if (TwoD_param_scheme == 'absolute'):

                if (TwoD_type == 'E-M'):
                    if (PT_profile == 'gradient'):            
                        PT_params += ['T_Even_high', 'T_Morn_high', 'T_deep']
                    elif (PT_profile == 'two-gradients'):   
                        PT_params += ['T_Even_high', 'T_Even_mid', 'T_Morn_high',
                                    'T_Morn_mid', 'log_P_mid', 'T_deep']

                elif (TwoD_type == 'D-N'):
                    if (PT_profile == 'gradient'):            
                        PT_params += ['T_Day_high', 'T_Night_high', 'T_deep']
                    elif (PT_profile == 'two-gradients'):   
                        PT_params += ['T_Day_high', 'T_Day_mid', 'T_Night_high',
                                    'T_Night_mid', 'log_P_mid', 'T_deep']
    
            # Difference parameter prescription from MacDonald & Lewis (2022)
            elif (TwoD_param_scheme == 'difference'):

                if (TwoD_type == 'E-M'):
                    if (PT_profile == 'gradient'):
                        PT_params += ['T_bar_term_high', 'Delta_T_term_high', 'T_deep']
                    elif (PT_profile == 'two-gradients'):            
                        PT_params += ['T_bar_term_high', 'T_bar_term_mid', 'Delta_T_term_high', 
                                    'Delta_T_term_mid', 'log_P_mid', 'T_deep']

                elif (TwoD_type == 'D-N'):
                    if (PT_profile == 'gradient'):            
                        PT_params += ['T_bar_DN_high', 'Delta_T_DN_high', 'T_deep']
                    elif (PT_profile == 'two-gradients'):            
                        PT_params += ['T_bar_DN_high', 'T_bar_DN_mid', 'Delta_T_DN_high', 
                                    'Delta_T_DN_mid', 'log_P_mid', 'T_deep']

            # Gradient parameter prescription from MacDonald & Lewis (2023)
            elif (TwoD_param_scheme == 'gradient'):

                if (TwoD_type == 'D-N'):
                    if (PT_profile == 'gradient'):
                        PT_params += ['T_bar_DN_high', 'Grad_theta_T_high', 'T_deep']
                    elif (PT_profile == 'two-gradients'):            
                        PT_params += ['T_bar_DN_high', 'T_bar_DN_mid', 'Grad_theta_T_high', 
                                    'Grad_theta_T_mid', 'log_P_mid', 'T_deep']
        
        # 3D model (asymmetric terminator + day-night transition)
        elif (PT_dim == 3):

            if (PT_profile == 'gradient'):            
                PT_params += ['T_bar_term_high', 'Delta_T_term_high', 'Delta_T_DN_high', 'T_deep']
            elif (PT_profile == 'two-gradients'):            
                PT_params += ['T_bar_term_high', 'T_bar_term_mid', 'Delta_T_term_high', 
                            'Delta_T_term_mid', 'Delta_T_DN_high', 'Delta_T_DN_mid', 
                            'log_P_mid', 'T_deep']
            
        N_PT_params = len(PT_params)   # Store number of P-T profile parameters
        params += PT_params            # Add P-T parameter names to combined list
        
        #***** Mixing ratio parameters *****#

        if (X_profile not in ['isochem', 'gradient', 'two-gradients', 'file_read']):
            raise Exception("Error: unsupported mixing ratio profile.")
            
        # Create list of mixing ratio free parameters
        for species in param_species:
            
=======
    if (X_profile not in ['isochem', 'gradient', 'two-gradients', 'file_read', 'chem_eq']):
        raise Exception("Error: unsupported mixing ratio profile.")
        
    if X_profile != 'chem_eq':
        # Create list of mixing ratio free parameters
        for species in param_species:
            
>>>>>>> 3ef7a596
            # If all species have uniform abundances (1D X_i)
            if (X_dim == 1):
                
                # Check if given species has an altitude profile or not
                if ((species_vert_gradient != []) and (species in species_vert_gradient)):
                    if (X_profile == 'gradient'):  
                        X_params += ['log_' + species + '_high', 'log_' + species + '_deep']
                    elif (X_profile == 'two-gradients'):  
                        X_params += ['log_' + species + '_high', 'log_' + species + '_mid', 
                                    'log_P_' + species + '_mid', 'log_' + species + '_deep']      
                else:
                    X_params += ['log_' + species]
                
            # If some species vary either around or across the terminator (2D X_i)
            elif (X_dim == 2):
<<<<<<< HEAD
=======

                # Parametrisation with separate morning / evening or day / night profiles
                if (TwoD_param_scheme == 'absolute'):
                
                    # Species with variation only around the terminator (2D Evening-Morning X_i)
                    if (TwoD_type == 'E-M'):                
                        if ((species_EM_gradient != []) and (species in species_EM_gradient)):
                            if ((species_vert_gradient != []) and (species in species_vert_gradient)):
                                if (X_profile == 'gradient'):  
                                    X_params += ['log_' + species + '_Even_high', 'log_' + species + '_Morn_high', 
                                                'log_' + species + '_deep']
                                elif (X_profile == 'two-gradients'):  
                                    X_params += ['log_' + species + '_Even_high', 'log_' + species + '_Even_mid',
                                                'log_' + species + '_Morn_high', 'log_' + species + '_Morn_mid', 
                                                'log_P_' + species + '_mid', 'log_' + species + '_deep']
                            else:   # No altitude variation for this species
                                X_params += ['log_' + species + '_Even', 'log_' + species + '_Morn']

                        else:       # No Evening-Morning variation for this species
                            if ((species_vert_gradient != []) and (species in species_vert_gradient)):
                                if (X_profile == 'gradient'):  
                                    X_params += ['log_' + species + '_high', 'log_' + species + '_deep']
                                elif (X_profile == 'two-gradients'):  
                                    X_params += ['log_' + species + '_high', 'log_' + species + '_mid', 
                                                'log_P_' + species + '_mid', 'log_' + species + '_deep']      
                            else:   # No altitude variation for this species
                                X_params += ['log_' + species]
                                
                    # Species with variation only across the terminator (2D Day-Night X_i)
                    if (TwoD_type == 'D-N'):                
                        if ((species_DN_gradient != []) and (species in species_DN_gradient)):
                            if ((species_vert_gradient != []) and (species in species_vert_gradient)):
                                if (X_profile == 'gradient'):  
                                    X_params += ['log_' + species + '_Day_high', 'log_' + species + '_Night_high', 
                                                'log_' + species + '_deep']
                                elif (X_profile == 'two-gradients'):  
                                    X_params += ['log_' + species + '_Day_high', 'log_' + species + '_Day_mid',
                                                'log_' + species + '_Night_high', 'log_' + species + '_Night_mid', 
                                                'log_P_' + species + '_mid', 'log_' + species + '_deep']
                            else:   # No altitude variation for this species
                                X_params += ['log_' + species + '_Day', 'log_' + species + '_Night']

                        else:       # No Day-Night variation for this species
                            if ((species_vert_gradient != []) and (species in species_vert_gradient)):
                                if (X_profile == 'gradient'):  
                                    X_params += ['log_' + species + '_high', 'log_' + species + '_deep']
                                elif (X_profile == 'two-gradients'):  
                                    X_params += ['log_' + species + '_high', 'log_' + species + '_mid', 
                                                'log_P_' + species + '_mid', 'log_' + species + '_deep']      
                            else:   # No altitude variation for this species
                                X_params += ['log_' + species]
                                                    
                # Difference parameter prescription from MacDonald & Lewis (2022)
                if (TwoD_param_scheme == 'difference'):

                    # Species with variation only around the terminator (2D Evening-Morning X_i)
                    if (TwoD_type == 'E-M'):                
                        if ((species_EM_gradient != []) and (species in species_EM_gradient)):
                            if ((species_vert_gradient != []) and (species in species_vert_gradient)):
                                if (X_profile == 'gradient'):  
                                    X_params += ['log_' + species + '_bar_term_high', 'Delta_log_' + species + '_term_high', 
                                                'log_' + species + '_deep']
                                elif (X_profile == 'two-gradients'):  
                                    X_params += ['log_' + species + '_bar_term_high', 'log_' + species + '_bar_term_mid',
                                                'Delta_log_' + species + '_term_high', 'Delta_log_' + species + '_term_mid', 
                                                'log_P_' + species + '_mid', 'log_' + species + '_deep']
                            else:   # No altitude variation for this species
                                X_params += ['log_' + species + '_bar_term', 'Delta_log_' + species + '_term']

                        else:       # No Evening-Morning variation for this species
                            if ((species_vert_gradient != []) and (species in species_vert_gradient)):
                                if (X_profile == 'gradient'):  
                                    X_params += ['log_' + species + '_high', 'log_' + species + '_deep']
                                elif (X_profile == 'two-gradients'):  
                                    X_params += ['log_' + species + '_high', 'log_' + species + '_mid', 
                                                'log_P_' + species + '_mid', 'log_' + species + '_deep']      
                            else:   # No altitude variation for this species
                                X_params += ['log_' + species]

                    # Species with variation only across the terminator (2D Day-Night X_i)
                    if (TwoD_type == 'D-N'):                
                        if ((species_DN_gradient != []) and (species in species_DN_gradient)):
                            if ((species_vert_gradient != []) and (species in species_vert_gradient)):
                                if (X_profile == 'gradient'):  
                                    X_params += ['log_' + species + '_bar_DN_high', 'Delta_log_' + species + '_DN_high', 
                                                'log_' + species + '_deep']
                                elif (X_profile == 'two-gradients'):  
                                    X_params += ['log_' + species + '_bar_DN_high', 'log_' + species + '_bar_DN_mid',
                                                'Delta_log_' + species + '_DN_high', 'Delta_log_' + species + '_DN_mid', 
                                                'log_P_' + species + '_mid', 'log_' + species + '_deep']
                            else:   # No altitude variation for this species
                                X_params += ['log_' + species + '_bar_DN', 'Delta_log_' + species + '_DN']

                        else:       # No Day-Night variation for this species
                            if ((species_vert_gradient != []) and (species in species_vert_gradient)):
                                if (X_profile == 'gradient'):  
                                    X_params += ['log_' + species + '_high', 'log_' + species + '_deep']
                                elif (X_profile == 'two-gradients'):  
                                    X_params += ['log_' + species + '_high', 'log_' + species + '_mid', 
                                                'log_P_' + species + '_mid', 'log_' + species + '_deep']      
                            else:   # No altitude variation for this species
                                X_params += ['log_' + species]

                # Gradient parameter prescription from MacDonald & Lewis (2023)
                if (TwoD_param_scheme == 'gradient'):

                    # Species with variation only across the terminator (2D Day-Night X_i)
                    if (TwoD_type == 'D-N'):                
                        if ((species_DN_gradient != []) and (species in species_DN_gradient)):
                            if ((species_vert_gradient != []) and (species in species_vert_gradient)):
                                if (X_profile == 'gradient'):  
                                    X_params += ['log_' + species + '_bar_DN_high', 'Grad_theta_log_' + species + '_high', 
                                                'log_' + species + '_deep']
                                elif (X_profile == 'two-gradients'):  
                                    X_params += ['log_' + species + '_bar_DN_high', 'log_' + species + '_bar_DN_mid',
                                                'Grad_theta_log_' + species + '_high', 'Grad_theta_log_' + species + '_mid', 
                                                'log_P_' + species + '_mid', 'log_' + species + '_deep']
                            else:   # No altitude variation for this species
                                X_params += ['log_' + species + '_bar_DN', 'Grad_theta_log_' + species + '_DN']

                        else:       # No Day-Night variation for this species
                            if ((species_vert_gradient != []) and (species in species_vert_gradient)):
                                if (X_profile == 'gradient'):  
                                    X_params += ['log_' + species + '_high', 'log_' + species + '_deep']
                                elif (X_profile == 'two-gradients'):  
                                    X_params += ['log_' + species + '_high', 'log_' + species + '_mid', 
                                                'log_P_' + species + '_mid', 'log_' + species + '_deep']      
                            else:   # No altitude variation for this species
                                X_params += ['log_' + species]
            
            # If some species vary both around and across the terminator (3D X_i)
            elif (X_dim == 3):

                # Species with 3D mixing ratio field
                if ((species_EM_gradient != []) and (species in species_EM_gradient) and
                    (species_DN_gradient != []) and (species in species_DN_gradient)):
                    if ((species_vert_gradient != []) and (species in species_vert_gradient)):
                        if (X_profile == 'gradient'):  
                            X_params += ['log_' + species + '_bar_term_high', 'Delta_log_' + species + '_term_high',
                                        'Delta_log_' + species + '_DN_high', 'log_' + species + '_deep']
                        elif (X_profile == 'two-gradients'):  
                            X_params += ['log_' + species + '_bar_term_high', 'log_' + species + '_bar_term_mid',
                                        'Delta_log_' + species + '_term_high', 'Delta_log_' + species + '_term_mid', 
                                        'Delta_log_' + species + '_DN_high', 'Delta_log_' + species + '_DN_mid', 
                                        'log_P_' + species + '_mid', 'log_' + species + '_deep']
                    else:   # No altitude variation for this species
                        X_params += ['log_' + species + '_bar_term', 'Delta_log_' + species + '_term',
                                    'Delta_log_' + species + '_DN']
                
                # Species with only Evening-Morning variation
                elif ((species_EM_gradient != []) and (species in species_EM_gradient)):
                    if ((species_vert_gradient != []) and (species in species_vert_gradient)):
                        if (X_profile == 'gradient'):  
                            X_params += ['log_' + species + '_bar_term_high', 'Delta_log_' + species + '_term_high', 
                                        'log_' + species + '_deep']
                        elif (X_profile == 'two-gradients'):  
                            X_params += ['log_' + species + '_bar_term_high', 'log_' + species + '_bar_term_mid',
                                        'Delta_log_' + species + '_term_high', 'Delta_log_' + species + '_term_mid', 
                                        'log_P_' + species + '_mid', 'log_' + species + '_deep']
                    else:   # No altitude variation for this species
                        X_params += ['log_' + species + '_bar_term', 'Delta_log_' + species + '_term']

                # Species with only Day-Night variation
                elif ((species_DN_gradient != []) and (species in species_DN_gradient)):
                    if ((species_vert_gradient != []) and (species in species_vert_gradient)):
                        if (X_profile == 'gradient'):  
                            X_params += ['log_' + species + '_bar_DN_high', 'Delta_log_' + species + '_DN_high', 
                                        'log_' + species + '_deep']
                        elif (X_profile == 'two-gradients'):  
                            X_params += ['log_' + species + '_bar_DN_high', 'log_' + species + '_bar_DN_mid',
                                        'Delta_log_' + species + '_DN_high', 'Delta_log_' + species + '_DN_mid', 
                                        'log_P_' + species + '_mid', 'log_' + species + '_deep']
                    else:   # No altitude variation for this species
                        X_params += ['log_' + species + '_bar_DN', 'Delta_log_' + species + '_DN']

                # Species with 1D profile
                else:
                    if ((species_vert_gradient != []) and (species in species_vert_gradient)):
                        if (X_profile == 'gradient'):  
                            X_params += ['log_' + species + '_high', 'log_' + species + '_deep']
                        elif (X_profile == 'two-gradients'):  
                            X_params += ['log_' + species + '_high', 'log_' + species + '_mid', 
                                        'log_P_' + species + '_mid', 'log_' + species + '_deep']      
                    else:
                        X_params += ['log_' + species]
    
    # If the X profile is set to chem_eq, then we have only CO and log_met
    else:
        X_params = ['C_to_O','log_Met']
                
    N_species_params = len(X_params)   # Store number of mixing ratio parameters
    params += X_params                 # Add mixing ratio parameter names to combined list
                   
    #***** Cloud parameters *****#
    
    # Cloud-free models need no extra free parameters
    if (cloud_model == 'cloud-free'):
        cloud_params = []
>>>>>>> 3ef7a596

                # Parametrisation with separate morning / evening or day / night profiles
                if (TwoD_param_scheme == 'absolute'):
                
                    # Species with variation only around the terminator (2D Evening-Morning X_i)
                    if (TwoD_type == 'E-M'):                
                        if ((species_EM_gradient != []) and (species in species_EM_gradient)):
                            if ((species_vert_gradient != []) and (species in species_vert_gradient)):
                                if (X_profile == 'gradient'):  
                                    X_params += ['log_' + species + '_Even_high', 'log_' + species + '_Morn_high', 
                                                'log_' + species + '_deep']
                                elif (X_profile == 'two-gradients'):  
                                    X_params += ['log_' + species + '_Even_high', 'log_' + species + '_Even_mid',
                                                'log_' + species + '_Morn_high', 'log_' + species + '_Morn_mid', 
                                                'log_P_' + species + '_mid', 'log_' + species + '_deep']
                            else:   # No altitude variation for this species
                                X_params += ['log_' + species + '_Even', 'log_' + species + '_Morn']

                        else:       # No Evening-Morning variation for this species
                            if ((species_vert_gradient != []) and (species in species_vert_gradient)):
                                if (X_profile == 'gradient'):  
                                    X_params += ['log_' + species + '_high', 'log_' + species + '_deep']
                                elif (X_profile == 'two-gradients'):  
                                    X_params += ['log_' + species + '_high', 'log_' + species + '_mid', 
                                                'log_P_' + species + '_mid', 'log_' + species + '_deep']      
                            else:   # No altitude variation for this species
                                X_params += ['log_' + species]
                                
                    # Species with variation only across the terminator (2D Day-Night X_i)
                    if (TwoD_type == 'D-N'):                
                        if ((species_DN_gradient != []) and (species in species_DN_gradient)):
                            if ((species_vert_gradient != []) and (species in species_vert_gradient)):
                                if (X_profile == 'gradient'):  
                                    X_params += ['log_' + species + '_Day_high', 'log_' + species + '_Night_high', 
                                                'log_' + species + '_deep']
                                elif (X_profile == 'two-gradients'):  
                                    X_params += ['log_' + species + '_Day_high', 'log_' + species + '_Day_mid',
                                                'log_' + species + '_Night_high', 'log_' + species + '_Night_mid', 
                                                'log_P_' + species + '_mid', 'log_' + species + '_deep']
                            else:   # No altitude variation for this species
                                X_params += ['log_' + species + '_Day', 'log_' + species + '_Night']

                        else:       # No Day-Night variation for this species
                            if ((species_vert_gradient != []) and (species in species_vert_gradient)):
                                if (X_profile == 'gradient'):  
                                    X_params += ['log_' + species + '_high', 'log_' + species + '_deep']
                                elif (X_profile == 'two-gradients'):  
                                    X_params += ['log_' + species + '_high', 'log_' + species + '_mid', 
                                                'log_P_' + species + '_mid', 'log_' + species + '_deep']      
                            else:   # No altitude variation for this species
                                X_params += ['log_' + species]
                                                    
                # Difference parameter prescription from MacDonald & Lewis (2022)
                if (TwoD_param_scheme == 'difference'):

                    # Species with variation only around the terminator (2D Evening-Morning X_i)
                    if (TwoD_type == 'E-M'):                
                        if ((species_EM_gradient != []) and (species in species_EM_gradient)):
                            if ((species_vert_gradient != []) and (species in species_vert_gradient)):
                                if (X_profile == 'gradient'):  
                                    X_params += ['log_' + species + '_bar_term_high', 'Delta_log_' + species + '_term_high', 
                                                'log_' + species + '_deep']
                                elif (X_profile == 'two-gradients'):  
                                    X_params += ['log_' + species + '_bar_term_high', 'log_' + species + '_bar_term_mid',
                                                'Delta_log_' + species + '_term_high', 'Delta_log_' + species + '_term_mid', 
                                                'log_P_' + species + '_mid', 'log_' + species + '_deep']
                            else:   # No altitude variation for this species
                                X_params += ['log_' + species + '_bar_term', 'Delta_log_' + species + '_term']

                        else:       # No Evening-Morning variation for this species
                            if ((species_vert_gradient != []) and (species in species_vert_gradient)):
                                if (X_profile == 'gradient'):  
                                    X_params += ['log_' + species + '_high', 'log_' + species + '_deep']
                                elif (X_profile == 'two-gradients'):  
                                    X_params += ['log_' + species + '_high', 'log_' + species + '_mid', 
                                                'log_P_' + species + '_mid', 'log_' + species + '_deep']      
                            else:   # No altitude variation for this species
                                X_params += ['log_' + species]

                    # Species with variation only across the terminator (2D Day-Night X_i)
                    if (TwoD_type == 'D-N'):                
                        if ((species_DN_gradient != []) and (species in species_DN_gradient)):
                            if ((species_vert_gradient != []) and (species in species_vert_gradient)):
                                if (X_profile == 'gradient'):  
                                    X_params += ['log_' + species + '_bar_DN_high', 'Delta_log_' + species + '_DN_high', 
                                                'log_' + species + '_deep']
                                elif (X_profile == 'two-gradients'):  
                                    X_params += ['log_' + species + '_bar_DN_high', 'log_' + species + '_bar_DN_mid',
                                                'Delta_log_' + species + '_DN_high', 'Delta_log_' + species + '_DN_mid', 
                                                'log_P_' + species + '_mid', 'log_' + species + '_deep']
                            else:   # No altitude variation for this species
                                X_params += ['log_' + species + '_bar_DN', 'Delta_log_' + species + '_DN']

                        else:       # No Day-Night variation for this species
                            if ((species_vert_gradient != []) and (species in species_vert_gradient)):
                                if (X_profile == 'gradient'):  
                                    X_params += ['log_' + species + '_high', 'log_' + species + '_deep']
                                elif (X_profile == 'two-gradients'):  
                                    X_params += ['log_' + species + '_high', 'log_' + species + '_mid', 
                                                'log_P_' + species + '_mid', 'log_' + species + '_deep']      
                            else:   # No altitude variation for this species
                                X_params += ['log_' + species]

                # Gradient parameter prescription from MacDonald & Lewis (2023)
                if (TwoD_param_scheme == 'gradient'):

                    # Species with variation only across the terminator (2D Day-Night X_i)
                    if (TwoD_type == 'D-N'):                
                        if ((species_DN_gradient != []) and (species in species_DN_gradient)):
                            if ((species_vert_gradient != []) and (species in species_vert_gradient)):
                                if (X_profile == 'gradient'):  
                                    X_params += ['log_' + species + '_bar_DN_high', 'Grad_theta_log_' + species + '_high', 
                                                'log_' + species + '_deep']
                                elif (X_profile == 'two-gradients'):  
                                    X_params += ['log_' + species + '_bar_DN_high', 'log_' + species + '_bar_DN_mid',
                                                'Grad_theta_log_' + species + '_high', 'Grad_theta_log_' + species + '_mid', 
                                                'log_P_' + species + '_mid', 'log_' + species + '_deep']
                            else:   # No altitude variation for this species
                                X_params += ['log_' + species + '_bar_DN', 'Grad_theta_log_' + species + '_DN']

                        else:       # No Day-Night variation for this species
                            if ((species_vert_gradient != []) and (species in species_vert_gradient)):
                                if (X_profile == 'gradient'):  
                                    X_params += ['log_' + species + '_high', 'log_' + species + '_deep']
                                elif (X_profile == 'two-gradients'):  
                                    X_params += ['log_' + species + '_high', 'log_' + species + '_mid', 
                                                'log_P_' + species + '_mid', 'log_' + species + '_deep']      
                            else:   # No altitude variation for this species
                                X_params += ['log_' + species]
            
            # If some species vary both around and across the terminator (3D X_i)
            elif (X_dim == 3):

                # Species with 3D mixing ratio field
                if ((species_EM_gradient != []) and (species in species_EM_gradient) and
                    (species_DN_gradient != []) and (species in species_DN_gradient)):
                    if ((species_vert_gradient != []) and (species in species_vert_gradient)):
                        if (X_profile == 'gradient'):  
                            X_params += ['log_' + species + '_bar_term_high', 'Delta_log_' + species + '_term_high',
                                        'Delta_log_' + species + '_DN_high', 'log_' + species + '_deep']
                        elif (X_profile == 'two-gradients'):  
                            X_params += ['log_' + species + '_bar_term_high', 'log_' + species + '_bar_term_mid',
                                        'Delta_log_' + species + '_term_high', 'Delta_log_' + species + '_term_mid', 
                                        'Delta_log_' + species + '_DN_high', 'Delta_log_' + species + '_DN_mid', 
                                        'log_P_' + species + '_mid', 'log_' + species + '_deep']
                    else:   # No altitude variation for this species
                        X_params += ['log_' + species + '_bar_term', 'Delta_log_' + species + '_term',
                                    'Delta_log_' + species + '_DN']
                
                # Species with only Evening-Morning variation
                elif ((species_EM_gradient != []) and (species in species_EM_gradient)):
                    if ((species_vert_gradient != []) and (species in species_vert_gradient)):
                        if (X_profile == 'gradient'):  
                            X_params += ['log_' + species + '_bar_term_high', 'Delta_log_' + species + '_term_high', 
                                        'log_' + species + '_deep']
                        elif (X_profile == 'two-gradients'):  
                            X_params += ['log_' + species + '_bar_term_high', 'log_' + species + '_bar_term_mid',
                                        'Delta_log_' + species + '_term_high', 'Delta_log_' + species + '_term_mid', 
                                        'log_P_' + species + '_mid', 'log_' + species + '_deep']
                    else:   # No altitude variation for this species
                        X_params += ['log_' + species + '_bar_term', 'Delta_log_' + species + '_term']

                # Species with only Day-Night variation
                elif ((species_DN_gradient != []) and (species in species_DN_gradient)):
                    if ((species_vert_gradient != []) and (species in species_vert_gradient)):
                        if (X_profile == 'gradient'):  
                            X_params += ['log_' + species + '_bar_DN_high', 'Delta_log_' + species + '_DN_high', 
                                        'log_' + species + '_deep']
                        elif (X_profile == 'two-gradients'):  
                            X_params += ['log_' + species + '_bar_DN_high', 'log_' + species + '_bar_DN_mid',
                                        'Delta_log_' + species + '_DN_high', 'Delta_log_' + species + '_DN_mid', 
                                        'log_P_' + species + '_mid', 'log_' + species + '_deep']
                    else:   # No altitude variation for this species
                        X_params += ['log_' + species + '_bar_DN', 'Delta_log_' + species + '_DN']

                # Species with 1D profile
                else:
                    if ((species_vert_gradient != []) and (species in species_vert_gradient)):
                        if (X_profile == 'gradient'):  
                            X_params += ['log_' + species + '_high', 'log_' + species + '_deep']
                        elif (X_profile == 'two-gradients'):  
                            X_params += ['log_' + species + '_high', 'log_' + species + '_mid', 
                                        'log_P_' + species + '_mid', 'log_' + species + '_deep']      
                    else:
                        X_params += ['log_' + species]
                    
        N_species_params = len(X_params)   # Store number of mixing ratio parameters
        params += X_params                 # Add mixing ratio parameter names to combined list
                    
        #***** Cloud parameters *****#
        
        # Cloud-free models need no extra free parameters
        if (cloud_model == 'cloud-free'):
            cloud_params = []

        # Patchy cloud model from MacDonald & Madhusudhan (2017)
        elif (cloud_model == 'MacMad17'):
            
            if ('haze' in cloud_type):
                cloud_params += ['log_a', 'gamma']
                
            if ('deck' in cloud_type):
                cloud_params += ['log_P_cloud']
                
            # If working with a 2D patchy cloud model
            if (cloud_dim == 2):
                cloud_params += ['phi_cloud']
                
            if (cloud_type not in ['deck', 'haze', 'deck_haze']):
                raise Exception("Error: unsupported cloud model.")

            if (cloud_dim not in [1, 2]):
                raise Exception("The MacDonald & Madhusudhan (2017) cloud model " +
                                "only supports 1D and 2D clouds")
            
        # 3D patchy cloud model from MacDonald & Lewis (2022)
        elif (cloud_model == 'Iceberg'):
            
            # Disable haze in radiative transfer (for now)
                    
        #    if ('haze' in cloud_type):
        #        cloud_params = np.append(cloud_params, np.array(['log_a', 'gamma']))
                
            if ('deck' in cloud_type):
                if (opaque_Iceberg == True):
                    cloud_params += ['log_P_cloud']
                else:
                    cloud_params += ['log_kappa_cloud', 'log_P_cloud']
                
            # If working with a 2D patchy cloud model
            if (cloud_dim == 2):
                if (TwoD_type == 'E-M'):
                    cloud_params += ['f_cloud', 'phi_0']
                elif (TwoD_type == 'D-N'):
                    cloud_params += ['theta_0']
                    
            # If using a full 3D patchy cloud model
            if (cloud_dim == 3):
                cloud_params += ['f_cloud', 'phi_0', 'theta_0']
                
            if ('haze' not in cloud_type) and ('deck' not in cloud_type):
                raise Exception("Error: unsupported cloud model.")
                
        else:
            raise Exception("Error: unsupported cloud model.")
            
        N_cloud_params = len(cloud_params)   # Store number of cloud parameters
        params += cloud_params               # Add cloud parameter names to combined list
            
        #***** Geometry parameters *****#
        
        if (Atmosphere_dimension == 3):
            if (sharp_DN_transition == False):
                geometry_params += ['alpha', 'beta']
            else:
                geometry_params += ['alpha']
        elif (Atmosphere_dimension == 2):
            if (TwoD_type == 'E-M'):
                geometry_params += ['alpha']
            elif ((TwoD_type == 'D-N') and (sharp_DN_transition == False)):
                geometry_params += ['beta']

        N_geometry_params = len(geometry_params)   # Store number of geometry parameters
        params += geometry_params                  # Add geometry parameter names to combined list
    
    #***** Stellar contamination parameters *****#
    
    if (stellar_contam == 'one_spot'):
        stellar_params += ['f_het', 'T_het', 'T_phot']
    elif (stellar_contam == 'one_spot_free_log_g'):
        stellar_params += ['f_het', 'T_het', 'T_phot', 'log_g_het', 'log_g_phot']
    elif (stellar_contam == 'two_spots'):
        stellar_params += ['f_spot', 'f_fac', 'T_spot', 'T_fac', 'T_phot']
    elif (stellar_contam == 'two_spots_free_log_g'):
        stellar_params += ['f_spot', 'f_fac', 'T_spot', 'T_fac', 'T_phot', 
                           'log_g_spot', 'log_g_fac', 'log_g_phot']
    elif (stellar_contam == None):
        stellar_params = []
    else:
        raise Exception("Error: unsupported stellar contamination model.")
        
    N_stellar_params = len(stellar_params)   # Store number of stellar parameters
    params += stellar_params                 # Add stellar parameter names to combined list
             
    #***** Offset parameters *****#
    
    if (offsets_applied == 'single_dataset'):
        params += ['delta_rel']
        N_offset_params = 1
    elif (offsets_applied == None):
        N_offset_params = 0
    else:
        raise Exception("Error: unsupported offset prescription.")
     
    #***** Error adjustment parameters *****#

    if (error_inflation == 'Line15'): 
        params += ['log_b']                  # TBD: CHECK definition
        N_error_params = 1
    elif (error_inflation == None):    
        N_error_params = 0
    else:
        raise Exception("Error: unsupported error adjustment prescription.")
    
    #***** Final recasting of parameter arrays *****#

    # Convert parameter lists to numpy arrays
    params = np.array(params)
    physical_params = np.array(physical_params)
    PT_params = np.array(PT_params)
    X_params = np.array(X_params)
    cloud_params = np.array(cloud_params)
    geometry_params = np.array(geometry_params)
    stellar_params = np.array(stellar_params)
    
    # The cumulative sum of the number of each type of parameter saves time indexing later 
    N_params_cumulative = np.cumsum([N_physical_params, N_PT_params, 
                                     N_species_params, N_cloud_params,
                                     N_geometry_params, N_stellar_params, 
                                     N_offset_params, N_error_params])
    
    return params, physical_params, PT_params, X_params, cloud_params, \
           geometry_params, stellar_params, N_params_cumulative
    
    
def split_params(params_drawn, N_params_cumulative):
    '''
    Split the array of drawn parameters from a retrieval (e.g. the MultiNest 
    parameter cube) into the separate types of parameters used by POSEIDON.
    
    Args:
        params_drawn (list of float | np.array of float):
            Values of the free parameters drawn from the prior distribution.
        N_params_cumulative (np.array of int):
            Cumulative sum of number of parameters (used for indexing).

    Returns:
        physical_drawn (list of float | np.array of float):
            Drawn values of the physical parameters of the planet.
        PT_drawn (list of float | np.array of float):
            Drawn values of the pressure-temperature profile parameters.
        log_X_drawn (list of float | np.array of float):
            Drawn values of the mixing ratio parameters.
        clouds_drawn (list of float | np.array of float):
            Drawn values of the aerosol parameters.
        geometry_drawn (list of float | np.array of float):
            Drawn values of the multidimensional atmospheric geometry parameters.
        stellar_drawn (list of float | np.array of float):
            Drawn values of the stellar heterogeneity parameters.
        offsets_drawn (list of float | np.array of float):
            Drawn values of the data offset parameters.
        err_inflation_drawn (list of float | np.array of float):
            Drawn values of the error inflation parameters.

    '''
    
    # Extract physical property parameters
    physical_drawn = params_drawn[0:N_params_cumulative[0]]
    
    # Extract PT profile parameters
    PT_drawn = params_drawn[N_params_cumulative[0]:N_params_cumulative[1]]
    
    # Extract mixing ratio parameters
    log_X_drawn = params_drawn[N_params_cumulative[1]:N_params_cumulative[2]]
    
    # Extract cloud parameters    
    clouds_drawn = params_drawn[N_params_cumulative[2]:N_params_cumulative[3]]
        
    # Extract geometry parameters    
    geometry_drawn = params_drawn[N_params_cumulative[3]:N_params_cumulative[4]]
        
    # Extract stellar parameters    
    stellar_drawn = params_drawn[N_params_cumulative[4]:N_params_cumulative[5]]

    # Extract offset parameters
    offsets_drawn = params_drawn[N_params_cumulative[5]:N_params_cumulative[6]]
    
    # Extract error adjustment parameters      
    err_inflation_drawn = params_drawn[N_params_cumulative[6]:N_params_cumulative[7]]
        
    return physical_drawn, PT_drawn, log_X_drawn, clouds_drawn, geometry_drawn, \
           stellar_drawn, offsets_drawn, err_inflation_drawn
 
    
def generate_state(PT_in, log_X_in, param_species, PT_dim, X_dim, PT_profile,
                   X_profile, TwoD_type, TwoD_param_scheme, species_EM_gradient,
                   species_DN_gradient, species_vert_gradient, alpha, beta):
    '''
    Convert the P-T profile and mixing ratio parameters into the state array
    format expected by the POSEIDON.atmosphere module. This function is called
    by 'make_atmosphere' in core.py.
    
    Args:
        PT_in (list of float | np.array of float):
            Drawn values of the pressure-temperature profile parameters.
        log_X_in (list of float | np.array of float):
            Drawn values of the mixing ratio parameters.
        param_species (list of str):
            Chemical species with parametrised mixing ratios (trace species).
        PT_dim (int):
            Dimensionality of the pressure-temperature field (uniform -> 1, 
            a day-night or evening-morning gradient -> 2, both day-night and 
            evening-morning gradients -> 3)
            (Options: 1 / 2 / 3).
        X_dim (int):
            Max dimensionality of the mixing ratio field (not all species need
            have gradients, this just specifies the highest dimensionality of 
            chemical gradients -- see the species_XX_gradient arguments)
            (Options: 1 / 2 / 3).
        PT_profile (str):
            Chosen P-T profile parametrisation 
            (Options: isotherm / gradient / two-gradients / Madhu / slope / file_read).
        X_profile (str):
            Chosen mixing ratio profile parametrisation
            (Options: isochem / gradient / two-gradients / file_read / chem_eq).
        TwoD_type (str):
            For 2D models, specifies whether the model considers day-night
            gradients or evening-morning gradients
            (Options: D-N / E-M).
        TwoD_param_scheme (str):
            For 2D models, specifies which quantities should be consider as
            free parameters (e.g. day & night vs. terminator & day-night diff.)
            (Options: absolute / difference).
        species_EM_gradient (list of str):
            List of chemical species with an evening-morning mixing ratio gradient.
        species_DN_gradient (list of str):
            List of chemical species with a day-night mixing ratio gradient.
        species_vert_gradient (list of str):
            List of chemical species with a vertical mixing ratio gradient.

    Returns:
        PT_state (np.array of float):
            P-T profile state array for the POSEIDON.atmosphere module.
        log_X_state (2D np.array of float):
            Mixing ratio state array for the POSEIDON.atmosphere module.

    '''

    # Store length of each P-T profile state array
    if (PT_profile == 'isotherm'):
        len_PT = 1
    elif (PT_profile == 'gradient'):  # MacDonald & Lewis (2022) profile  
        len_PT = 4   # (T_bar_term_high, Delta_T_term_high, Delta_T_DN_high, T_deep)     
    elif (PT_profile == 'two-gradients'):
        len_PT = 8     
    elif (PT_profile == 'Madhu'):   # Madhusudhan & Seager (2009) profile
        len_PT = 6
    elif (PT_profile == 'slope'):   # Piette & Madhusudhan (2020) profile
        len_PT = 8
    elif (PT_profile == 'file_read'):   # User provided file
        len_PT = 0
    
    # Store length of mixing ratio state arrays
    if (X_profile == 'gradient'):    # MacDonald & Lewis (2022) profile  
        len_X = 4      # (log_X_bar_term_high, Delta_log_X_term_high, Delta_log_X_DN_high, log_X_deep)    
    elif (X_profile == 'two-gradients'):
        len_X = 8
    elif (X_profile == 'isochem'):
        len_X = 4      # To cover multi-D cases, we use same log_X format as gradient profile
    elif (X_profile == 'file_read'):   # User provided file
        len_X = 0
    elif (X_profile == 'chem_eq'):   # Chemical equilibrium 
        len_X = 0
    
    # Store number of parametrised chemical species in model
    N_param_species = len(param_species)
    
    # Initialise state arrays
    PT_state = np.zeros(len_PT)
    log_X_state = np.zeros(shape=(N_param_species, len_X))
       
    #***** Process PT profile parameters into PT state array *****#    
        
    # 1D atmosphere
    if (PT_dim == 1):
        if (PT_profile == 'isotherm'):
            PT_state = PT_in                # Assign isotherm to T_iso
        elif (PT_profile == 'gradient'):  
            PT_state[0] = PT_in[0]          # Assign T_high to T_bar_term_high
            PT_state[1] = 0.0               # No Evening-Morning gradient
            PT_state[2] = 0.0               # No Day-Night gradient
            PT_state[3] = PT_in[1]          # Assign T_deep
        elif (PT_profile == 'two-gradients'):  
            PT_state[0] = PT_in[0]          # Assign T_high to T_bar_term_high
            PT_state[1] = PT_in[1]          # Assign T_mid to T_bar_term_mid
            PT_state[2] = 0.0               # No Evening-Morning gradients
            PT_state[3] = 0.0               # No Evening-Morning gradients
            PT_state[4] = 0.0               # No Day-Night gradients
            PT_state[5] = 0.0               # No Day-Night gradients
            PT_state[6] = PT_in[2]          # Assign log_P_mid
            PT_state[7] = PT_in[3]          # Assign T_deep
        elif (PT_profile == 'Madhu'):  
            PT_state = PT_in                # Assign 6 parameters defining this profile
        elif (PT_profile == 'slope'):
            PT_state = PT_in                # Assign 8 parameters defining this profile
               
    # 2D atmosphere
    elif (PT_dim == 2):

        # Convert input parameters into average terminator temperature and difference 
        if (PT_profile == 'gradient'):
            if (TwoD_param_scheme == 'absolute'):
                T_bar = 0.5*(PT_in[0] + PT_in[1])       # T_bar_term = 0.5 * (T_E/D + T_M/N)
                Delta_T = (PT_in[0] - PT_in[1])         # Delta_T_term = T_E/D - T_M/N
            elif (TwoD_param_scheme == 'difference'):
                T_bar = PT_in[0]
                Delta_T = PT_in[1]
            elif (TwoD_param_scheme == 'gradient'):
                T_bar = PT_in[0]
                if (TwoD_type == 'D-N'):
                    Delta_T = -1.0 * (PT_in[1] * beta)    # Delta_T = Grad_T * beta
                elif (TwoD_type == 'E-M'):
                    Delta_T = -1.0 * (PT_in[1] * alpha)    # Delta_T = - Grad_T * beta
            T_deep = PT_in[2]

        # Convert input parameters into average terminator temperatures and differences (high and mid atmosphere) 
        elif (PT_profile == 'two-gradients'):
            if (TwoD_param_scheme == 'absolute'):
                T_bar_high = 0.5*(PT_in[0] + PT_in[1])
                T_bar_mid = 0.5*(PT_in[2] + PT_in[3])
                Delta_T_high = (PT_in[0] - PT_in[1])
                Delta_T_mid = (PT_in[2] - PT_in[3])
            elif (TwoD_param_scheme == 'difference'):
                T_bar_high = PT_in[0]
                T_bar_mid = PT_in[1]
                Delta_T_high = PT_in[2]
                Delta_T_mid = PT_in[3]
            elif (TwoD_param_scheme == 'gradient'):
                T_bar_high = PT_in[0]
                T_bar_mid = PT_in[1]
                if (TwoD_type == 'D-N'):
                    Delta_T_high = -1.0 * (PT_in[2] * beta)
                    Delta_T_mid = -1.0 * (PT_in[3] * beta)
                elif (TwoD_type == 'E-M'):
                    Delta_T_high = -1.0 * (PT_in[2] * alpha)
                    Delta_T_mid = -1.0 * (PT_in[3] * alpha)
            log_P_mid = PT_in[4]
            T_deep = PT_in[5]

        # For Evening-Morning gradients
        if (TwoD_type == 'E-M'):
            if (PT_profile == 'gradient'):  
                PT_state[0] = T_bar      
                PT_state[1] = Delta_T      
                PT_state[2] = 0.0                  # No Day-Night gradient
                PT_state[3] = T_deep           
            elif (PT_profile == 'two-gradients'):  
                PT_state[0] = T_bar_high
                PT_state[1] = T_bar_mid
                PT_state[2] = Delta_T_high
                PT_state[3] = Delta_T_mid       
                PT_state[4] = 0.0                  # No Day-Night gradients
                PT_state[5] = 0.0                  # No Day-Night gradients
                PT_state[6] = log_P_mid                     
                PT_state[7] = T_deep

        # For Day-Night gradients
        elif (TwoD_type == 'D-N'):
            if (PT_profile == 'gradient'):  
                PT_state[0] = T_bar
                PT_state[1] = 0.0                  # No Evening-Morning gradient
                PT_state[2] = Delta_T
                PT_state[3] = T_deep
            elif (PT_profile == 'two-gradients'):  
                PT_state[0] = T_bar_high
                PT_state[1] = T_bar_mid
                PT_state[2] = 0.0                   # No Evening-Morning gradients
                PT_state[3] = 0.0                   # No Evening-Morning gradients
                PT_state[4] = Delta_T_high
                PT_state[5] = Delta_T_mid       
                PT_state[6] = log_P_mid                     
                PT_state[7] = T_deep

    # 3D atmosphere
    elif (PT_dim == 3):
        if (PT_profile == 'gradient'):
            PT_state[0] = PT_in[0]              # T_bar_term_high
            PT_state[1] = PT_in[1]              # Delta_T_term_high
            PT_state[2] = PT_in[2]              # Delta_T_DN_high
            PT_state[3] = PT_in[3]              # T_deep
        elif (PT_profile == 'two-gradients'):  
            PT_state[0] = PT_in[0]              # T_bar_term_high
            PT_state[1] = PT_in[1]              # T_bar_term_mid
            PT_state[2] = PT_in[2]              # Delta_T_term_high
            PT_state[3] = PT_in[3]              # Delta_T_term_mid
            PT_state[4] = PT_in[4]              # Delta_T_DN_high
            PT_state[5] = PT_in[5]              # Delta_T_DN_mid
            PT_state[6] = PT_in[6]              # log_P_mid
            PT_state[7] = PT_in[7]              # T_deep
            
    #***** Process mixing ratio parameters into mixing ratio state array *****#
    
    if X_profile != 'chem_eq':

        # 1D atmosphere
        if (X_dim == 1):

            if (X_profile == 'isochem'):
                log_X_state[:,0] = log_X_in     # Assign log_X_iso to log_X_bar_term_high
                log_X_state[:,1] = 0.0          # No Evening-Morning gradient
                log_X_state[:,2] = 0.0          # No Day-Night gradient
                log_X_state[:,3] = log_X_in     # Assign log_X_iso to log_X_deep
            
            elif (X_profile == 'gradient'):  
                
                count = 0  # Counter to make tracking location in log_X_in easier
                
                # Loop over parametrised chemical species
                for q, species in enumerate(param_species):
                    if ((species_vert_gradient != []) and (species in species_vert_gradient)):
                        log_X_state[q,0] = log_X_in[count]       # log_X_bar_term_high
                        log_X_state[q,1] = 0.0                   # No Evening-Morning gradient
                        log_X_state[q,2] = 0.0                   # No Day-Night gradient
                        log_X_state[q,3] = log_X_in[count+1]     # log_X_deep
                        count += 2
                    else:   # No altitude variation for this species
                        log_X_state[q,0] = log_X_in[count]       # log_X_bar_term_high
                        log_X_state[q,1] = 0.0                   # No Evening-Morning gradient
                        log_X_state[q,2] = 0.0                   # No Day-Night gradient
                        log_X_state[q,3] = log_X_in[count]       # log_X_deep
                        count += 1
            
            elif (X_profile == 'two-gradients'):  
                
                count = 0  # Counter to make tracking location in log_X_in easier
                
                # Loop over parametrised chemical species
                for q, species in enumerate(param_species):
                    if ((species_vert_gradient != []) and (species in species_vert_gradient)):
                        log_X_state[q,0] = log_X_in[count]       # log_X_bar_term_high
                        log_X_state[q,1] = log_X_in[count+1]     # log_X_bar_term_mid
                        log_X_state[q,2] = 0.0                   # No Evening-Morning gradient
                        log_X_state[q,3] = 0.0                   # No Evening-Morning gradient
                        log_X_state[q,4] = 0.0                   # No Day-Night gradient
                        log_X_state[q,5] = 0.0                   # No Day-Night gradient
                        log_X_state[q,6] = log_X_in[count+2]     # log_P_X_mid
                        log_X_state[q,7] = log_X_in[count+3]     # log_X_deep
                        count += 4
                    else:   # No altitude variation for this species
                        log_X_state[q,0] = log_X_in[count]       # log_X_bar_term_high
                        log_X_state[q,1] = log_X_in[count]       # log_X_bar_term_mid
                        log_X_state[q,2] = 0.0                   # No Evening-Morning gradient
                        log_X_state[q,3] = 0.0                   # No Evening-Morning gradient
                        log_X_state[q,4] = 0.0                   # No Day-Night gradient
                        log_X_state[q,5] = 0.0                   # No Day-Night gradient
                        log_X_state[q,6] = -2.0                  # Fix P (X_mid) to 10 mbar for isochem
                        log_X_state[q,7] = log_X_in[count]       # log_X_deep
                        count += 1

        # 2D atmosphere
        elif (X_dim == 2):

            count = 0  # Counter to make tracking location in log_X_in easier
        
            # Loop over parametrised chemical species
            for q, species in enumerate(param_species):

                # Convert input parameters into average terminator mixing ratio and difference
                if (X_profile == 'isochem'):
                    if (((species_EM_gradient != []) and (species in species_EM_gradient)) or 
                        ((species_DN_gradient != []) and (species in species_DN_gradient))):
                        if (TwoD_param_scheme == 'absolute'):
                            log_X_bar = 0.5*(log_X_in[count] + log_X_in[count+1])
                            Delta_log_X = (log_X_in[count] - log_X_in[count+1])
                        elif (TwoD_param_scheme == 'difference'):
                            log_X_bar = log_X_in[count]
                            Delta_log_X = log_X_in[count+1]
                        elif (TwoD_param_scheme == 'gradient'):
                            log_X_bar = log_X_in[count]
                            if (TwoD_type == 'D-N'):
                                Delta_log_X = -1.0 * (log_X_in[count+1] * beta)
                            elif (TwoD_type == 'E-M'):
                                Delta_log_X = -1.0 * (log_X_in[count+1] * alpha)
                        count += 2
                    else:
                        log_X_bar = log_X_in[count]
                        Delta_log_X = 0.0
                        count += 1
                    log_X_deep = -50.0     # Dummy value for log_X_deep, since not used in this case

                # Convert input parameters into average terminator mixing ratio and difference
                elif (X_profile == 'gradient'):
                    if (((species_EM_gradient != []) and (species in species_EM_gradient)) or 
                        ((species_DN_gradient != []) and (species in species_DN_gradient))):
                        if (TwoD_param_scheme == 'absolute'):
                            log_X_bar = 0.5*(log_X_in[count] + log_X_in[count+1])
                            Delta_log_X = (log_X_in[count] - log_X_in[count+1])
                        elif (TwoD_param_scheme == 'difference'):
                            log_X_bar = log_X_in[count]
                            Delta_log_X = log_X_in[count+1]
                        elif (TwoD_param_scheme == 'gradient'):
                            log_X_bar = log_X_in[count]
                            if (TwoD_type == 'D-N'):
                                Delta_log_X = -1.0 * (log_X_in[count+1] * beta)
                            elif (TwoD_type == 'E-M'):
                                Delta_log_X = -1.0 * (log_X_in[count+1] * alpha)
                        if ((species_vert_gradient != []) and (species in species_vert_gradient)):
                            log_X_deep = log_X_in[count+2]
                            count += 3
                        else:
                            log_X_deep = -50.0     # Dummy value for log_X_deep, since not used in this case
                            count += 2
                    else:
                        log_X_bar = log_X_in[count]
                        Delta_log_X = 0.0
                        if ((species_vert_gradient != []) and (species in species_vert_gradient)):
                            log_X_deep = log_X_in[count+1]
                            count += 2
                        else:
                            log_X_deep = -50.0     # Dummy value for log_X_deep, since not used in this case
                            count += 1

                # Convert input parameters into average terminator mixing ratios and differences (high and mid atmosphere)
                elif (X_profile == 'two-gradients'):
                    if (((species_EM_gradient != []) and (species in species_EM_gradient)) or 
                        ((species_DN_gradient != []) and (species in species_DN_gradient))):
                        if ((species_vert_gradient != []) and (species in species_vert_gradient)):
                            if (TwoD_param_scheme == 'absolute'):
                                log_X_bar_high = 0.5*(log_X_in[count] + log_X_in[count+1])
                                log_X_bar_mid = 0.5*(log_X_in[count+2] + log_X_in[count+3])
                                Delta_log_X_high = (log_X_in[count] - log_X_in[count+1])
                                Delta_log_X_mid = (log_X_in[count+2] - log_X_in[count+3])
                            elif (TwoD_param_scheme == 'difference'):
                                log_X_bar_high = log_X_in[count]
                                log_X_bar_mid = log_X_in[count+1]
                                Delta_log_X_high = log_X_in[count+2]
                                Delta_log_X_mid = log_X_in[count+3]
                            elif (TwoD_param_scheme == 'gradient'):
                                log_X_bar_high = log_X_in[count]
                                log_X_bar_mid = log_X_in[count+1]
                                if (TwoD_type == 'D-N'):
                                    Delta_log_X_high = -1.0 * (log_X_in[count+2] * beta)
                                    Delta_log_X_mid = -1.0 * (log_X_in[count+3] * beta)
                                elif (TwoD_type == 'E-M'):
                                    Delta_log_X_high = -1.0 * (log_X_in[count+2] * alpha)
                                    Delta_log_X_mid = -1.0 * (log_X_in[count+3] * alpha)
                            log_P_X_mid = log_X_in[count+4]
                            log_X_deep = log_X_in[count+5]
                            count += 6
                        else:
                            if (TwoD_param_scheme == 'absolute'):
                                log_X_bar_high = 0.5*(log_X_in[count] + log_X_in[count+1])
                                log_X_bar_mid = log_X_bar_high
                                Delta_log_X_high = (log_X_in[count] - log_X_in[count+1])
                                Delta_log_X_mid = Delta_log_X_high
                            elif (TwoD_param_scheme == 'difference'):
                                log_X_bar_high = log_X_in[count]
                                log_X_bar_mid = log_X_bar_high
                                Delta_log_X_high = log_X_in[count+1]
                                Delta_log_X_mid = Delta_log_X_high
                            elif (TwoD_param_scheme == 'gradient'):
                                if (TwoD_type == 'D-N'):
                                    Delta_log_X_high = -1.0 * (log_X_in[count+1] * beta)
                                    Delta_log_X_mid = Delta_log_X_high
                                elif (TwoD_type == 'E-M'):
                                    Delta_log_X_high = -1.0 * (log_X_in[count+1] * alpha)
                                    Delta_log_X_mid = Delta_log_X_high
                            log_P_X_mid = -2.0     # Fix P (X_mid) to 10 mbar for isochem
                            log_X_deep = -50.0     # Dummy value for log_X_deep, since not used in this case
                            count += 2
                    else:
                        log_X_bar_high = log_X_in[count]
                        Delta_log_X_high = 0.0
                        Delta_log_X_mid = 0.0
                        if ((species_vert_gradient != []) and (species in species_vert_gradient)):
                            log_X_bar_mid = log_X_in[count+1]
                            log_P_X_mid = log_X_in[count+2]
                            log_X_deep = log_X_in[count+3]
                            count += 4
                        else:
                            log_X_bar_mid = log_X_bar_high
                            log_P_X_mid = -2.0     # Fix P (X_mid) to 10 mbar for isochem
                            log_X_deep = -50.0     # Dummy value for log_X_deep, since not used in this case
                            count += 1

                # For Evening-Morning gradients
                if (TwoD_type == 'E-M'):
                    if (X_profile in ['isochem', 'gradient']):
                        log_X_state[q,0] = log_X_bar
                        log_X_state[q,1] = Delta_log_X
                        log_X_state[q,2] = 0.0                  # No Day-Night gradient
                        log_X_state[q,3] = log_X_deep
                    elif (X_profile == 'two-gradients'):
                        log_X_state[q,0] = log_X_bar_high
                        log_X_state[q,1] = log_X_bar_mid
                        log_X_state[q,2] = Delta_log_X_high
                        log_X_state[q,3] = Delta_log_X_mid
                        log_X_state[q,4] = 0.0                  # No Day-Night gradients
                        log_X_state[q,5] = 0.0                  # No Day-Night gradients
                        log_X_state[q,6] = log_P_X_mid
                        log_X_state[q,7] = log_X_deep

                # For Day-Night gradients
                if (TwoD_type == 'D-N'):
                    if (X_profile in ['isochem', 'gradient']):
                        log_X_state[q,0] = log_X_bar
                        log_X_state[q,1] = 0.0                  # No Evening-Morning gradient
                        log_X_state[q,2] = Delta_log_X
                        log_X_state[q,3] = log_X_deep
                    elif (X_profile == 'two-gradients'):
                        log_X_state[q,0] = log_X_bar_high
                        log_X_state[q,1] = log_X_bar_mid
                        log_X_state[q,2] = 0.0                   # No Evening-Morning gradients
                        log_X_state[q,3] = 0.0                   # No Evening-Morning gradients
                        log_X_state[q,4] = Delta_log_X_high
                        log_X_state[q,5] = Delta_log_X_mid
                        log_X_state[q,6] = log_P_X_mid
                        log_X_state[q,7] = log_X_deep

        # 3D atmosphere
        elif (X_dim == 3):

            count = 0  # Counter to make tracking location in log_X_in easier
        
            # Loop over parametrised chemical species
            for q, species in enumerate(param_species):

                if (X_profile == 'isochem'):
                    if (((species_EM_gradient != []) and (species in species_EM_gradient)) and
                        ((species_DN_gradient != []) and (species in species_DN_gradient))):
                        log_X_bar_term = log_X_in[count]
                        Delta_log_X_term = log_X_in[count+1]
                        Delta_log_X_DN = log_X_in[count+2]
                        count += 3
                    elif ((species_EM_gradient != []) and (species in species_EM_gradient)):
                        log_X_bar_term = log_X_in[count]
                        Delta_log_X_term = log_X_in[count+1]
                        Delta_log_X_DN = 0.0
                        count += 2
                    elif ((species_DN_gradient != []) and (species in species_DN_gradient)):
                        log_X_bar_term = log_X_in[count]
                        Delta_log_X_term = 0.0
                        Delta_log_X_DN = log_X_in[count+1]
                        count += 2
                    else:
                        log_X_bar_term = log_X_in[count]
                        Delta_log_X_term = 0.0
                        Delta_log_X_DN = 0.0
                        count += 1
                    log_X_deep = -50.0     # Dummy value for log_X_deep, since not used in this case

                elif (X_profile == 'gradient'):
                    if (((species_EM_gradient != []) and (species in species_EM_gradient)) and
                        ((species_DN_gradient != []) and (species in species_DN_gradient))):
                        log_X_bar_term = log_X_in[count]
                        Delta_log_X_term = log_X_in[count+1]
                        Delta_log_X_DN = log_X_in[count+2]
                        if ((species_vert_gradient != []) and (species in species_vert_gradient)):
                            log_X_deep = log_X_in[count+3]
                            count += 4
                        else:
                            log_X_deep = -50.0     # Dummy value for log_X_deep, since not used in this case
                            count += 3
                    elif ((species_EM_gradient != []) and (species in species_EM_gradient)):
                        log_X_bar_term = log_X_in[count]
                        Delta_log_X_term = log_X_in[count+1]
                        Delta_log_X_DN = 0.0
                        if ((species_vert_gradient != []) and (species in species_vert_gradient)):
                            log_X_deep = log_X_in[count+2]
                            count += 3
                        else:
                            log_X_deep = -50.0     # Dummy value for log_X_deep, since not used in this case
                            count += 2
                    elif ((species_DN_gradient != []) and (species in species_DN_gradient)):
                        log_X_bar_term = log_X_in[count]
                        Delta_log_X_term = 0.0
                        Delta_log_X_DN = log_X_in[count+1]
                        if ((species_vert_gradient != []) and (species in species_vert_gradient)):
                            log_X_deep = log_X_in[count+2]
                            count += 3
                        else:
                            log_X_deep = -50.0     # Dummy value for log_X_deep, since not used in this case
                            count += 2     
                    else:
                        log_X_bar_term = log_X_in[count]
                        Delta_log_X_term = 0.0
                        Delta_log_X_DN = 0.0
                        if ((species_vert_gradient != []) and (species in species_vert_gradient)):
                            log_X_deep = log_X_in[count+1]
                            count += 2
                        else:
                            log_X_deep = -50.0     # Dummy value for log_X_deep, since not used in this case
                            count += 1
                    
                elif (X_profile == 'two-gradients'):
                    if (((species_EM_gradient != []) and (species in species_EM_gradient)) and
                        ((species_DN_gradient != []) and (species in species_DN_gradient))):
                        if ((species_vert_gradient != []) and (species in species_vert_gradient)):
                            log_X_bar_term_high = log_X_in[count]
                            log_X_bar_term_mid = log_X_in[count+1]
                            Delta_log_X_term_high = log_X_in[count+2]
                            Delta_log_X_term_mid = log_X_in[count+3]
                            Delta_log_X_DN_high = log_X_in[count+4]
                            Delta_log_X_DN_mid = log_X_in[count+5]
                            log_P_X_mid = log_X_in[count+6]
                            log_X_deep = log_X_in[count+7]
                            count += 8
                        else:
                            log_X_bar_term_high = log_X_in[count]
                            log_X_bar_term_mid = log_X_bar_term_high
                            Delta_log_X_term_high = log_X_in[count+1]
                            Delta_log_X_term_mid = Delta_log_X_term_high
                            Delta_log_X_DN_high = log_X_in[count+2]
                            Delta_log_X_DN_mid = Delta_log_X_DN_high
                            log_P_X_mid = -2.0     # Fix P (X_mid) to 10 mbar for isochem
                            log_X_deep = -50.0     # Dummy value for log_X_deep, since not used in this case
                            count += 3
                    elif ((species_EM_gradient != []) and (species in species_EM_gradient)):
                        if ((species_vert_gradient != []) and (species in species_vert_gradient)):
                            log_X_bar_term_high = log_X_in[count]
                            log_X_bar_term_mid = log_X_in[count+1]
                            Delta_log_X_term_high = log_X_in[count+2]
                            Delta_log_X_term_mid = log_X_in[count+3]
                            Delta_log_X_DN_high = 0.0
                            Delta_log_X_DN_high = 0.0
                            log_P_X_mid = log_X_in[count+4]
                            log_X_deep = log_X_in[count+5]
                            count += 6
                        else:
                            log_X_bar_term_high = log_X_in[count]
                            log_X_bar_term_mid = log_X_bar_term_high
                            Delta_log_X_term_high = log_X_in[count+1]
                            Delta_log_X_term_mid = Delta_log_X_term_high
                            Delta_log_X_DN_high = 0.0
                            Delta_log_X_DN_mid = 0.0
                            log_P_X_mid = -2.0     # Fix P (X_mid) to 10 mbar for isochem
                            log_X_deep = -50.0     # Dummy value for log_X_deep, since not used in this case
                            count += 2
                    elif ((species_DN_gradient != []) and (species in species_DN_gradient)):
                        if ((species_vert_gradient != []) and (species in species_vert_gradient)):
                            log_X_bar_term_high = log_X_in[count]
                            log_X_bar_term_mid = log_X_in[count+1]
                            Delta_log_X_term_high = 0.0
                            Delta_log_X_term_mid = 0.0
                            Delta_log_X_DN_high = log_X_in[count+2]
                            Delta_log_X_DN_high = log_X_in[count+3]
                            log_P_X_mid = log_X_in[count+4]
                            log_X_deep = log_X_in[count+5]
                            count += 6
                        else:
                            log_X_bar_term_high = log_X_in[count]
                            log_X_bar_term_mid = log_X_bar_term_high
                            Delta_log_X_term_high = 0.0
                            Delta_log_X_term_mid = 0.0
                            Delta_log_X_DN_high = log_X_in[count+1]
                            Delta_log_X_DN_mid = Delta_log_X_term_high
                            log_P_X_mid = -2.0     # Fix P (X_mid) to 10 mbar for isochem
                            log_X_deep = -50.0     # Dummy value for log_X_deep, since not used in this case
                            count += 2
                    else:
                        log_X_bar_term_high = log_X_in[count]
                        Delta_log_X_term_high = 0.0
                        Delta_log_X_term_mid = 0.0
                        Delta_log_X_DN_high = 0.0
                        Delta_log_X_DN_mid = 0.0
                        if ((species_vert_gradient != []) and (species in species_vert_gradient)):
                            log_X_bar_term_mid = log_X_in[count+1]
                            log_P_X_mid = log_X_in[count+2]
                            log_X_deep = log_X_in[count+3]
                            count += 4
                        else:
                            log_X_bar_term_mid = log_X_bar_term_high
                            log_P_X_mid = -2.0     # Fix P (X_mid) to 10 mbar for isochem
                            log_X_deep = -50.0     # Dummy value for log_X_deep, since not used in this case
                            count += 1

                if (X_profile in ['isochem', 'gradient']):
                    log_X_state[q,0] = log_X_bar_term
                    log_X_state[q,1] = Delta_log_X_term
                    log_X_state[q,2] = Delta_log_X_DN
                    log_X_state[q,3] = log_X_deep
                elif (X_profile == 'two-gradients'):
                    log_X_state[q,0] = log_X_bar_term_high
                    log_X_state[q,1] = log_X_bar_term_mid
                    log_X_state[q,2] = Delta_log_X_term_high
                    log_X_state[q,3] = Delta_log_X_term_mid
                    log_X_state[q,4] = Delta_log_X_DN_high
                    log_X_state[q,5] = Delta_log_X_DN_mid
                    log_X_state[q,6] = log_P_X_mid
                    log_X_state[q,7] = log_X_deep

    # If it is chem_eq, then we need the 
    else:
        log_X_state = log_X_in
                
    return PT_state, log_X_state


def unpack_cloud_params(param_names, clouds_in, cloud_model, cloud_dim,
                        N_params_cumulative, TwoD_type):
    '''
    Extract the aerosol property values (e.g cloud pressure and scattering
    properties) from the drawn cloud parameters, according to the cloud model
    specified by the user.
    
    Args:
        param_names (np.array of str):
            Free parameters defining this POSEIDON model.
        clouds_in (list of float | np.array of float):
            Drawn values of the aerosol parameters.
        cloud_model (str):
            Chosen cloud parametrisation 
            (Options: cloud-free / MacMad17 / Iceberg).
        cloud_dim (int):
            Dimensionality of the cloud model prescription (only the Iceberg
            cloud model supports 3D clouds)
            (Options: 1 / 2 / 3).
        N_params_cumulative (np.array of int):
            Cumulative sum of number of parameters (used for indexing).
        TwoD_type (str):
            For 2D models, specifies whether the model considers day-night
            gradients or evening-morning gradients
            (Options: D-N / E-M).

    Returns:
        kappa_cloud_0 (float):
            Grey cloud extinction coefficient (m^-1).
        P_cloud (float):
            Cloud top pressure (bar).
        f_cloud (float):
            Terminator azimuthal cloud fraction for 2D/3D models.
        phi_0 (float):
            Azimuthal angle in terminator plane, measured clockwise from the 
            North pole, where the patchy cloud begins for 2D/3D models (degrees).
        theta_0 (float):
            Zenith angle from the terminator plane, measured towards the 
            nightside, where the patchy cloud begins for 2D/3D models (degrees).
        a (float):
            Haze 'Rayleigh enhancement factor', relative to H2 Rayleigh 
            scattering, as defined in MacDonald & Madhusudhan (2017).
        gamma (float):
            Haze power law exponent, as defined in MacDonald & Madhusudhan (2017).

    '''
    
    # Unpack names of cloud parameters
    cloud_param_names = param_names[N_params_cumulative[2]:N_params_cumulative[3]]

    # Check if haze enabled in the cloud model
    if ('log_a' in cloud_param_names):
        enable_haze = 1
    else:
        enable_haze = 0

    # Check if a cloud deck is enabled in the cloud model
    if ('log_P_cloud' in cloud_param_names):
        enable_deck = 1
    else:
        enable_deck = 0

    # Clear atmosphere
    if (cloud_model == 'cloud-free'):
        
        # Set dummy parameter values, not used when cloud-free
        kappa_cloud_0 = 1.0e250
        P_cloud = 100.0
        a, gamma = 1.0, -4.0  
        f_cloud, phi_0, theta_0 = 0.0, -90.0, 90.0

    # Patchy cloud model from MacDonald & Madhusudhan (2017)
    if (cloud_model == 'MacMad17'):
        
        kappa_cloud_0 = 1.0e250    # Cloud deck assumed to have infinite opacity

        # If haze is enabled in this model
        if (enable_haze == 1):
            a = np.power(10.0, clouds_in[np.where(cloud_param_names == 'log_a')[0][0]])
            gamma = clouds_in[np.where(cloud_param_names == 'gamma')[0][0]]
        else:
            a, gamma = 1.0, -4.0   # Dummy values, not used for models without hazes
        
        # If cloud deck enabled
        if (enable_deck == 1):
            P_cloud = np.power(10.0, clouds_in[np.where(cloud_param_names == 'log_P_cloud')[0][0]])
        else:
            P_cloud = 100.0   # Set to 100 bar for models without a cloud deck
            
        # If cloud model has patchy gaps
        if (cloud_dim != 1):
            phi_c = clouds_in[np.where(cloud_param_names == 'phi_cloud')[0][0]]    
            phi_0 = 0.0       # Cloud start position doesn't matter for MacMad17
            f_cloud = phi_c   # Rename for consistency with Iceberg cloud
            theta_0 = -90.0   # Uniform from day to night
        else:
            if (enable_deck == 1):
                f_cloud, phi_0, theta_0 = 1.0, -90.0, -90.0  # 1D uniform cloud
            else:
                f_cloud, phi_0, theta_0 = 0.0, -90.0, 90.0   # Dummy values, not used when cloud-free
         
    # 3D patchy cloud model from MacDonald & Lewis (2022)
    elif (cloud_model == 'Iceberg'):
        
        # No haze in this model
        a, gamma = 1.0, -4.0   # Dummy values, haze extinction disabled here
        
        # If cloud deck enabled
        if (enable_deck == 1):
            
            # Check if cloud is fixed to be opaque
            if ('log_kappa_cloud' in cloud_param_names):
                kappa_cloud_0 = np.power(10.0, clouds_in[np.where(cloud_param_names == 'log_kappa_cloud')[0][0]])
            else:
                kappa_cloud_0 = 1.0e250

            P_cloud = np.power(10.0, clouds_in[np.where(cloud_param_names == 'log_P_cloud')[0][0]])
            
            if (cloud_dim == 1):
                f_cloud, phi_0, theta_0 = 1.0, -90.0, -90.0   # 1D uniform cloud

            elif (cloud_dim == 2):
                if (TwoD_type == 'E-M'):
                    f_cloud = clouds_in[np.where(cloud_param_names == 'f_cloud')[0][0]]    
                    phi_0 = clouds_in[np.where(cloud_param_names == 'phi_0')[0][0]]
                    theta_0 = -90.0                # Cloud spans full day to night zones
                if (TwoD_type == 'D-N'):
                    f_cloud, phi_0 = 1.0, -90.0    # Uniform axially, not-uniform along ray
                    theta_0 = clouds_in[np.where(cloud_param_names == 'theta_0')[0][0]]
            
            elif (cloud_dim == 3):
                f_cloud = clouds_in[np.where(cloud_param_names == 'f_cloud')[0][0]]    
                phi_0 = clouds_in[np.where(cloud_param_names == 'phi_0')[0][0]]
                theta_0 = clouds_in[np.where(cloud_param_names == 'theta_0')[0][0]]
             
        else:   # Set dummy parameter values, not used when cloud-free
            kappa_cloud_0 = 1.0e250
            P_cloud = 100.0   
            f_cloud, phi_0, theta_0 = 0.0, -90.0, 90.0
            
    return kappa_cloud_0, P_cloud, f_cloud, phi_0, theta_0, a, gamma


def unpack_geometry_params(param_names, geometry_in, N_params_cumulative):
    '''
    Extract the multidimensional geometry property values (i.e. terminator
    opening angles) from the drawn geometry parameters, according to the model
    dimensionality specified by the user.
    
    Args:
        param_names (np.array of str):
            Free parameters defining this POSEIDON model.
        geometry_in (list of float | np.array of float):
            Drawn values of the multidimensional atmospheric geometry parameters.
        N_params_cumulative (np.array of int):
            Cumulative sum of number of parameters (used for indexing).

    Returns:
        alpha (float):
            Terminator opening angle (degrees).
        beta (float):
            Day-night opening angle (degrees).

    '''
    
    # Unpack names of geometry parameters
    geometry_param_names = param_names[N_params_cumulative[3]:N_params_cumulative[4]]
    
    if ('alpha' in geometry_param_names):
        alpha = geometry_in[np.where(geometry_param_names == 'alpha')[0][0]]
    else:
        alpha = 0.0
        
    if ('beta' in geometry_param_names):
        beta = geometry_in[np.where(geometry_param_names == 'beta')[0][0]]
    else:
        beta = 0.0
    
    return alpha, beta


def unpack_stellar_params(param_names, star, stellar_in, stellar_contam, 
                          N_params_cumulative):
    '''
    Extract the stellar properties from the drawn stellar parameters, according 
    to the stellar contamination model specified by the user.
    
    Args:
        param_names (np.array of str):
            Free parameters defining this POSEIDON model.
        star (dict):
            Collection of stellar properties used by POSEIDON.
        stellar_in (list of float | np.array of float):
            Drawn values of the stellar parameters.
        stellar_contam (str):
            Chosen prescription for modelling unocculted stellar contamination
            (Options: one_spot / one_spot_free_log_g / two_spots / 
             two_spots_free_log_g).
        N_params_cumulative (np.array of int):
            Cumulative sum of number of parameters (used for indexing).

    Returns:
        f_het (float):
            For the 'one_spot' model, the fraction of stellar photosphere 
            covered by either spots or faculae.
        f_spot (float):
            For the 'two_spots' model, the fraction of stellar photosphere 
            covered by spots.
        f_fac (float):
            For the 'two_spots' model, the fraction of stellar photosphere 
            covered by faculae.
        T_het (float):
            For the 'one_spot' model, the temperature of the heterogeneity (K).
        T_spot (float):
            For the 'two_spots' model, the temperature of the spot (K).
        T_fac (float):
            For the 'two_spots' model, the temperature of the facula (K).
        T_phot (float):
            Stellar photosphere temperature (K).
        log_g_het (float):
            For the 'one_spot' model, the log g of the heterogeneity (log10(cm/s^2)).
        log_g_spot (float):
            For the 'two_spots' model, the log g of the spot (log10(cm/s^2)).
        log_g_fac (float):
            For the 'two_spots' model, the log g of the facula (log10(cm/s^2)).
        log_g_phot (float):
            Stellar photosphere log g (log10(cm/s^2)).

    '''
    
    # Unpack names of stellar parameters
    stellar_param_names = param_names[N_params_cumulative[4]:N_params_cumulative[5]]

    # Unpack stellar properties
    T_phot_obs = star['T_eff']
    Met_phot_obs = star['Met']
    log_g_phot_obs = star['log_g']

    # Extract parameters for a single stellar heterogeneity
    if ('one_spot' in stellar_contam):

        f_het = np.array(stellar_in[np.where(stellar_param_names == 'f_het')[0][0]])
        T_het = np.array(stellar_in[np.where(stellar_param_names == 'T_het')[0][0]])
        T_phot = np.array(stellar_in[np.where(stellar_param_names == 'T_phot')[0][0]])

        # Extract log g parameters 
        if ('free_log_g' in stellar_contam):
            log_g_het = np.array(stellar_in[np.where(stellar_param_names == 'log_g_het')[0][0]])
            log_g_phot = np.array(stellar_in[np.where(stellar_param_names == 'log_g_phot')[0][0]])
        else:
            log_g_het = log_g_phot_obs
            log_g_phot = log_g_phot_obs

        # The below parameters are not used for a one heterogeneity model
        f_spot = 0.0
        f_fac = 0.0
        T_spot = T_phot_obs
        T_fac = T_phot_obs
        log_g_spot = log_g_phot_obs
        log_g_fac = log_g_phot_obs

    # Extract parameters for two stellar heterogeneities
    elif ('two_spots' in stellar_contam):

        f_spot = np.array(stellar_in[np.where(stellar_param_names == 'f_spot')[0][0]])
        f_fac = np.array(stellar_in[np.where(stellar_param_names == 'f_fac')[0][0]])
        T_spot = np.array(stellar_in[np.where(stellar_param_names == 'T_spot')[0][0]])
        T_fac = np.array(stellar_in[np.where(stellar_param_names == 'T_fac')[0][0]])
        T_phot = np.array(stellar_in[np.where(stellar_param_names == 'T_phot')[0][0]])

        # Extract log g parameters 
        if ('free_log_g' in stellar_contam):
            log_g_spot = np.array(stellar_in[np.where(stellar_param_names == 'log_g_spot')[0][0]])
            log_g_fac = np.array(stellar_in[np.where(stellar_param_names == 'log_g_fac')[0][0]])
            log_g_phot = np.array(stellar_in[np.where(stellar_param_names == 'log_g_phot')[0][0]])
        else:
            log_g_spot = log_g_phot_obs
            log_g_fac = log_g_phot_obs
            log_g_phot = log_g_phot_obs

        # The below parameters are not used for a two heterogeneity model
        f_het = 0.0
        T_het = T_phot_obs
        log_g_het = log_g_phot_obs

    return f_het, f_spot, f_fac, T_het, T_spot, T_fac, T_phot, log_g_het, \
           log_g_spot, log_g_fac, log_g_phot
<|MERGE_RESOLUTION|>--- conflicted
+++ resolved
@@ -33,7 +33,7 @@
              file_read).
         X_profile (str):
             Chosen mixing ratio profile parametrisation
-            (Options: isochem / gradient / two-gradients / file_read / chem_eq).
+            (Options: isochem / gradient / two-gradients / file_read).
         cloud_model (str):
             Chosen cloud parametrisation 
             (Options: cloud-free / MacMad17 / Iceberg).
@@ -168,7 +168,6 @@
 
         #***** PT profile parameters *****#
 
-<<<<<<< HEAD
         if (PT_profile not in ['isotherm', 'gradient', 'two-gradients', 'Madhu', 
                             'slope', 'file_read']):
             raise Exception("Error: unsupported P-T profile.")
@@ -265,428 +264,224 @@
         
         #***** Mixing ratio parameters *****#
 
-        if (X_profile not in ['isochem', 'gradient', 'two-gradients', 'file_read']):
+        if (X_profile not in ['isochem', 'gradient', 'two-gradients', 'file_read', 'chem_eq']):
             raise Exception("Error: unsupported mixing ratio profile.")
             
-        # Create list of mixing ratio free parameters
-        for species in param_species:
-            
-=======
-    if (X_profile not in ['isochem', 'gradient', 'two-gradients', 'file_read', 'chem_eq']):
-        raise Exception("Error: unsupported mixing ratio profile.")
-        
-    if X_profile != 'chem_eq':
-        # Create list of mixing ratio free parameters
-        for species in param_species:
-            
->>>>>>> 3ef7a596
-            # If all species have uniform abundances (1D X_i)
-            if (X_dim == 1):
-                
-                # Check if given species has an altitude profile or not
-                if ((species_vert_gradient != []) and (species in species_vert_gradient)):
-                    if (X_profile == 'gradient'):  
-                        X_params += ['log_' + species + '_high', 'log_' + species + '_deep']
-                    elif (X_profile == 'two-gradients'):  
-                        X_params += ['log_' + species + '_high', 'log_' + species + '_mid', 
-                                    'log_P_' + species + '_mid', 'log_' + species + '_deep']      
-                else:
-                    X_params += ['log_' + species]
-                
-            # If some species vary either around or across the terminator (2D X_i)
-            elif (X_dim == 2):
-<<<<<<< HEAD
-=======
-
-                # Parametrisation with separate morning / evening or day / night profiles
-                if (TwoD_param_scheme == 'absolute'):
-                
-                    # Species with variation only around the terminator (2D Evening-Morning X_i)
-                    if (TwoD_type == 'E-M'):                
-                        if ((species_EM_gradient != []) and (species in species_EM_gradient)):
-                            if ((species_vert_gradient != []) and (species in species_vert_gradient)):
-                                if (X_profile == 'gradient'):  
-                                    X_params += ['log_' + species + '_Even_high', 'log_' + species + '_Morn_high', 
-                                                'log_' + species + '_deep']
-                                elif (X_profile == 'two-gradients'):  
-                                    X_params += ['log_' + species + '_Even_high', 'log_' + species + '_Even_mid',
-                                                'log_' + species + '_Morn_high', 'log_' + species + '_Morn_mid', 
-                                                'log_P_' + species + '_mid', 'log_' + species + '_deep']
-                            else:   # No altitude variation for this species
-                                X_params += ['log_' + species + '_Even', 'log_' + species + '_Morn']
-
-                        else:       # No Evening-Morning variation for this species
-                            if ((species_vert_gradient != []) and (species in species_vert_gradient)):
-                                if (X_profile == 'gradient'):  
-                                    X_params += ['log_' + species + '_high', 'log_' + species + '_deep']
-                                elif (X_profile == 'two-gradients'):  
-                                    X_params += ['log_' + species + '_high', 'log_' + species + '_mid', 
-                                                'log_P_' + species + '_mid', 'log_' + species + '_deep']      
-                            else:   # No altitude variation for this species
-                                X_params += ['log_' + species]
-                                
-                    # Species with variation only across the terminator (2D Day-Night X_i)
-                    if (TwoD_type == 'D-N'):                
-                        if ((species_DN_gradient != []) and (species in species_DN_gradient)):
-                            if ((species_vert_gradient != []) and (species in species_vert_gradient)):
-                                if (X_profile == 'gradient'):  
-                                    X_params += ['log_' + species + '_Day_high', 'log_' + species + '_Night_high', 
-                                                'log_' + species + '_deep']
-                                elif (X_profile == 'two-gradients'):  
-                                    X_params += ['log_' + species + '_Day_high', 'log_' + species + '_Day_mid',
-                                                'log_' + species + '_Night_high', 'log_' + species + '_Night_mid', 
-                                                'log_P_' + species + '_mid', 'log_' + species + '_deep']
-                            else:   # No altitude variation for this species
-                                X_params += ['log_' + species + '_Day', 'log_' + species + '_Night']
-
-                        else:       # No Day-Night variation for this species
-                            if ((species_vert_gradient != []) and (species in species_vert_gradient)):
-                                if (X_profile == 'gradient'):  
-                                    X_params += ['log_' + species + '_high', 'log_' + species + '_deep']
-                                elif (X_profile == 'two-gradients'):  
-                                    X_params += ['log_' + species + '_high', 'log_' + species + '_mid', 
-                                                'log_P_' + species + '_mid', 'log_' + species + '_deep']      
-                            else:   # No altitude variation for this species
-                                X_params += ['log_' + species]
-                                                    
-                # Difference parameter prescription from MacDonald & Lewis (2022)
-                if (TwoD_param_scheme == 'difference'):
-
-                    # Species with variation only around the terminator (2D Evening-Morning X_i)
-                    if (TwoD_type == 'E-M'):                
-                        if ((species_EM_gradient != []) and (species in species_EM_gradient)):
-                            if ((species_vert_gradient != []) and (species in species_vert_gradient)):
-                                if (X_profile == 'gradient'):  
-                                    X_params += ['log_' + species + '_bar_term_high', 'Delta_log_' + species + '_term_high', 
-                                                'log_' + species + '_deep']
-                                elif (X_profile == 'two-gradients'):  
-                                    X_params += ['log_' + species + '_bar_term_high', 'log_' + species + '_bar_term_mid',
-                                                'Delta_log_' + species + '_term_high', 'Delta_log_' + species + '_term_mid', 
-                                                'log_P_' + species + '_mid', 'log_' + species + '_deep']
-                            else:   # No altitude variation for this species
-                                X_params += ['log_' + species + '_bar_term', 'Delta_log_' + species + '_term']
-
-                        else:       # No Evening-Morning variation for this species
-                            if ((species_vert_gradient != []) and (species in species_vert_gradient)):
-                                if (X_profile == 'gradient'):  
-                                    X_params += ['log_' + species + '_high', 'log_' + species + '_deep']
-                                elif (X_profile == 'two-gradients'):  
-                                    X_params += ['log_' + species + '_high', 'log_' + species + '_mid', 
-                                                'log_P_' + species + '_mid', 'log_' + species + '_deep']      
-                            else:   # No altitude variation for this species
-                                X_params += ['log_' + species]
-
-                    # Species with variation only across the terminator (2D Day-Night X_i)
-                    if (TwoD_type == 'D-N'):                
-                        if ((species_DN_gradient != []) and (species in species_DN_gradient)):
-                            if ((species_vert_gradient != []) and (species in species_vert_gradient)):
-                                if (X_profile == 'gradient'):  
-                                    X_params += ['log_' + species + '_bar_DN_high', 'Delta_log_' + species + '_DN_high', 
-                                                'log_' + species + '_deep']
-                                elif (X_profile == 'two-gradients'):  
-                                    X_params += ['log_' + species + '_bar_DN_high', 'log_' + species + '_bar_DN_mid',
-                                                'Delta_log_' + species + '_DN_high', 'Delta_log_' + species + '_DN_mid', 
-                                                'log_P_' + species + '_mid', 'log_' + species + '_deep']
-                            else:   # No altitude variation for this species
-                                X_params += ['log_' + species + '_bar_DN', 'Delta_log_' + species + '_DN']
-
-                        else:       # No Day-Night variation for this species
-                            if ((species_vert_gradient != []) and (species in species_vert_gradient)):
-                                if (X_profile == 'gradient'):  
-                                    X_params += ['log_' + species + '_high', 'log_' + species + '_deep']
-                                elif (X_profile == 'two-gradients'):  
-                                    X_params += ['log_' + species + '_high', 'log_' + species + '_mid', 
-                                                'log_P_' + species + '_mid', 'log_' + species + '_deep']      
-                            else:   # No altitude variation for this species
-                                X_params += ['log_' + species]
-
-                # Gradient parameter prescription from MacDonald & Lewis (2023)
-                if (TwoD_param_scheme == 'gradient'):
-
-                    # Species with variation only across the terminator (2D Day-Night X_i)
-                    if (TwoD_type == 'D-N'):                
-                        if ((species_DN_gradient != []) and (species in species_DN_gradient)):
-                            if ((species_vert_gradient != []) and (species in species_vert_gradient)):
-                                if (X_profile == 'gradient'):  
-                                    X_params += ['log_' + species + '_bar_DN_high', 'Grad_theta_log_' + species + '_high', 
-                                                'log_' + species + '_deep']
-                                elif (X_profile == 'two-gradients'):  
-                                    X_params += ['log_' + species + '_bar_DN_high', 'log_' + species + '_bar_DN_mid',
-                                                'Grad_theta_log_' + species + '_high', 'Grad_theta_log_' + species + '_mid', 
-                                                'log_P_' + species + '_mid', 'log_' + species + '_deep']
-                            else:   # No altitude variation for this species
-                                X_params += ['log_' + species + '_bar_DN', 'Grad_theta_log_' + species + '_DN']
-
-                        else:       # No Day-Night variation for this species
-                            if ((species_vert_gradient != []) and (species in species_vert_gradient)):
-                                if (X_profile == 'gradient'):  
-                                    X_params += ['log_' + species + '_high', 'log_' + species + '_deep']
-                                elif (X_profile == 'two-gradients'):  
-                                    X_params += ['log_' + species + '_high', 'log_' + species + '_mid', 
-                                                'log_P_' + species + '_mid', 'log_' + species + '_deep']      
-                            else:   # No altitude variation for this species
-                                X_params += ['log_' + species]
-            
-            # If some species vary both around and across the terminator (3D X_i)
-            elif (X_dim == 3):
-
-                # Species with 3D mixing ratio field
-                if ((species_EM_gradient != []) and (species in species_EM_gradient) and
-                    (species_DN_gradient != []) and (species in species_DN_gradient)):
-                    if ((species_vert_gradient != []) and (species in species_vert_gradient)):
-                        if (X_profile == 'gradient'):  
-                            X_params += ['log_' + species + '_bar_term_high', 'Delta_log_' + species + '_term_high',
-                                        'Delta_log_' + species + '_DN_high', 'log_' + species + '_deep']
-                        elif (X_profile == 'two-gradients'):  
-                            X_params += ['log_' + species + '_bar_term_high', 'log_' + species + '_bar_term_mid',
-                                        'Delta_log_' + species + '_term_high', 'Delta_log_' + species + '_term_mid', 
-                                        'Delta_log_' + species + '_DN_high', 'Delta_log_' + species + '_DN_mid', 
-                                        'log_P_' + species + '_mid', 'log_' + species + '_deep']
-                    else:   # No altitude variation for this species
-                        X_params += ['log_' + species + '_bar_term', 'Delta_log_' + species + '_term',
-                                    'Delta_log_' + species + '_DN']
-                
-                # Species with only Evening-Morning variation
-                elif ((species_EM_gradient != []) and (species in species_EM_gradient)):
-                    if ((species_vert_gradient != []) and (species in species_vert_gradient)):
-                        if (X_profile == 'gradient'):  
-                            X_params += ['log_' + species + '_bar_term_high', 'Delta_log_' + species + '_term_high', 
-                                        'log_' + species + '_deep']
-                        elif (X_profile == 'two-gradients'):  
-                            X_params += ['log_' + species + '_bar_term_high', 'log_' + species + '_bar_term_mid',
-                                        'Delta_log_' + species + '_term_high', 'Delta_log_' + species + '_term_mid', 
-                                        'log_P_' + species + '_mid', 'log_' + species + '_deep']
-                    else:   # No altitude variation for this species
-                        X_params += ['log_' + species + '_bar_term', 'Delta_log_' + species + '_term']
-
-                # Species with only Day-Night variation
-                elif ((species_DN_gradient != []) and (species in species_DN_gradient)):
-                    if ((species_vert_gradient != []) and (species in species_vert_gradient)):
-                        if (X_profile == 'gradient'):  
-                            X_params += ['log_' + species + '_bar_DN_high', 'Delta_log_' + species + '_DN_high', 
-                                        'log_' + species + '_deep']
-                        elif (X_profile == 'two-gradients'):  
-                            X_params += ['log_' + species + '_bar_DN_high', 'log_' + species + '_bar_DN_mid',
-                                        'Delta_log_' + species + '_DN_high', 'Delta_log_' + species + '_DN_mid', 
-                                        'log_P_' + species + '_mid', 'log_' + species + '_deep']
-                    else:   # No altitude variation for this species
-                        X_params += ['log_' + species + '_bar_DN', 'Delta_log_' + species + '_DN']
-
-                # Species with 1D profile
-                else:
+        if X_profile != 'chem_eq':
+        
+            # Create list of mixing ratio free parameters
+            for species in param_species:
+            
+                # If all species have uniform abundances (1D X_i)
+                if (X_dim == 1):
+                
+                    # Check if given species has an altitude profile or not
                     if ((species_vert_gradient != []) and (species in species_vert_gradient)):
                         if (X_profile == 'gradient'):  
                             X_params += ['log_' + species + '_high', 'log_' + species + '_deep']
                         elif (X_profile == 'two-gradients'):  
                             X_params += ['log_' + species + '_high', 'log_' + species + '_mid', 
-                                        'log_P_' + species + '_mid', 'log_' + species + '_deep']      
+                                         'log_P_' + species + '_mid', 'log_' + species + '_deep']      
                     else:
                         X_params += ['log_' + species]
-    
-    # If the X profile is set to chem_eq, then we have only CO and log_met
-    else:
-        X_params = ['C_to_O','log_Met']
-                
-    N_species_params = len(X_params)   # Store number of mixing ratio parameters
-    params += X_params                 # Add mixing ratio parameter names to combined list
-                   
-    #***** Cloud parameters *****#
-    
-    # Cloud-free models need no extra free parameters
-    if (cloud_model == 'cloud-free'):
-        cloud_params = []
->>>>>>> 3ef7a596
-
-                # Parametrisation with separate morning / evening or day / night profiles
-                if (TwoD_param_scheme == 'absolute'):
-                
-                    # Species with variation only around the terminator (2D Evening-Morning X_i)
-                    if (TwoD_type == 'E-M'):                
-                        if ((species_EM_gradient != []) and (species in species_EM_gradient)):
-                            if ((species_vert_gradient != []) and (species in species_vert_gradient)):
-                                if (X_profile == 'gradient'):  
-                                    X_params += ['log_' + species + '_Even_high', 'log_' + species + '_Morn_high', 
-                                                'log_' + species + '_deep']
-                                elif (X_profile == 'two-gradients'):  
-                                    X_params += ['log_' + species + '_Even_high', 'log_' + species + '_Even_mid',
-                                                'log_' + species + '_Morn_high', 'log_' + species + '_Morn_mid', 
-                                                'log_P_' + species + '_mid', 'log_' + species + '_deep']
-                            else:   # No altitude variation for this species
-                                X_params += ['log_' + species + '_Even', 'log_' + species + '_Morn']
-
-                        else:       # No Evening-Morning variation for this species
-                            if ((species_vert_gradient != []) and (species in species_vert_gradient)):
-                                if (X_profile == 'gradient'):  
-                                    X_params += ['log_' + species + '_high', 'log_' + species + '_deep']
-                                elif (X_profile == 'two-gradients'):  
-                                    X_params += ['log_' + species + '_high', 'log_' + species + '_mid', 
-                                                'log_P_' + species + '_mid', 'log_' + species + '_deep']      
-                            else:   # No altitude variation for this species
-                                X_params += ['log_' + species]
+                
+                # If some species vary either around or across the terminator (2D X_i)
+                elif (X_dim == 2):
+
+                    # Parametrisation with separate morning / evening or day / night profiles
+                    if (TwoD_param_scheme == 'absolute'):
+                
+                        # Species with variation only around the terminator (2D Evening-Morning X_i)
+                        if (TwoD_type == 'E-M'):                
+                            if ((species_EM_gradient != []) and (species in species_EM_gradient)):
+                                if ((species_vert_gradient != []) and (species in species_vert_gradient)):
+                                    if (X_profile == 'gradient'):  
+                                        X_params += ['log_' + species + '_Even_high', 'log_' + species + '_Morn_high', 
+                                                     'log_' + species + '_deep']
+                                    elif (X_profile == 'two-gradients'):  
+                                        X_params += ['log_' + species + '_Even_high', 'log_' + species + '_Even_mid',
+                                                     'log_' + species + '_Morn_high', 'log_' + species + '_Morn_mid', 
+                                                     'log_P_' + species + '_mid', 'log_' + species + '_deep']
+                                else:   # No altitude variation for this species
+                                    X_params += ['log_' + species + '_Even', 'log_' + species + '_Morn']
+
+                            else:       # No Evening-Morning variation for this species
+                                if ((species_vert_gradient != []) and (species in species_vert_gradient)):
+                                    if (X_profile == 'gradient'):  
+                                        X_params += ['log_' + species + '_high', 'log_' + species + '_deep']
+                                    elif (X_profile == 'two-gradients'):  
+                                        X_params += ['log_' + species + '_high', 'log_' + species + '_mid', 
+                                                     'log_P_' + species + '_mid', 'log_' + species + '_deep']      
+                                else:   # No altitude variation for this species
+                                    X_params += ['log_' + species]
                                 
-                    # Species with variation only across the terminator (2D Day-Night X_i)
-                    if (TwoD_type == 'D-N'):                
-                        if ((species_DN_gradient != []) and (species in species_DN_gradient)):
-                            if ((species_vert_gradient != []) and (species in species_vert_gradient)):
-                                if (X_profile == 'gradient'):  
-                                    X_params += ['log_' + species + '_Day_high', 'log_' + species + '_Night_high', 
-                                                'log_' + species + '_deep']
-                                elif (X_profile == 'two-gradients'):  
-                                    X_params += ['log_' + species + '_Day_high', 'log_' + species + '_Day_mid',
-                                                'log_' + species + '_Night_high', 'log_' + species + '_Night_mid', 
-                                                'log_P_' + species + '_mid', 'log_' + species + '_deep']
-                            else:   # No altitude variation for this species
-                                X_params += ['log_' + species + '_Day', 'log_' + species + '_Night']
-
-                        else:       # No Day-Night variation for this species
-                            if ((species_vert_gradient != []) and (species in species_vert_gradient)):
-                                if (X_profile == 'gradient'):  
-                                    X_params += ['log_' + species + '_high', 'log_' + species + '_deep']
-                                elif (X_profile == 'two-gradients'):  
-                                    X_params += ['log_' + species + '_high', 'log_' + species + '_mid', 
-                                                'log_P_' + species + '_mid', 'log_' + species + '_deep']      
-                            else:   # No altitude variation for this species
-                                X_params += ['log_' + species]
+                        # Species with variation only across the terminator (2D Day-Night X_i)
+                        if (TwoD_type == 'D-N'):                
+                            if ((species_DN_gradient != []) and (species in species_DN_gradient)):
+                                if ((species_vert_gradient != []) and (species in species_vert_gradient)):
+                                    if (X_profile == 'gradient'):  
+                                        X_params += ['log_' + species + '_Day_high', 'log_' + species + '_Night_high', 
+                                                     'log_' + species + '_deep']
+                                    elif (X_profile == 'two-gradients'):  
+                                        X_params += ['log_' + species + '_Day_high', 'log_' + species + '_Day_mid',
+                                                     'log_' + species + '_Night_high', 'log_' + species + '_Night_mid', 
+                                                     'log_P_' + species + '_mid', 'log_' + species + '_deep']
+                                else:   # No altitude variation for this species
+                                    X_params += ['log_' + species + '_Day', 'log_' + species + '_Night']
+
+                            else:       # No Day-Night variation for this species
+                                if ((species_vert_gradient != []) and (species in species_vert_gradient)):
+                                    if (X_profile == 'gradient'):  
+                                        X_params += ['log_' + species + '_high', 'log_' + species + '_deep']
+                                    elif (X_profile == 'two-gradients'):  
+                                        X_params += ['log_' + species + '_high', 'log_' + species + '_mid', 
+                                                     'log_P_' + species + '_mid', 'log_' + species + '_deep']      
+                                else:   # No altitude variation for this species
+                                    X_params += ['log_' + species]
                                                     
-                # Difference parameter prescription from MacDonald & Lewis (2022)
-                if (TwoD_param_scheme == 'difference'):
-
-                    # Species with variation only around the terminator (2D Evening-Morning X_i)
-                    if (TwoD_type == 'E-M'):                
-                        if ((species_EM_gradient != []) and (species in species_EM_gradient)):
-                            if ((species_vert_gradient != []) and (species in species_vert_gradient)):
-                                if (X_profile == 'gradient'):  
-                                    X_params += ['log_' + species + '_bar_term_high', 'Delta_log_' + species + '_term_high', 
-                                                'log_' + species + '_deep']
-                                elif (X_profile == 'two-gradients'):  
-                                    X_params += ['log_' + species + '_bar_term_high', 'log_' + species + '_bar_term_mid',
-                                                'Delta_log_' + species + '_term_high', 'Delta_log_' + species + '_term_mid', 
-                                                'log_P_' + species + '_mid', 'log_' + species + '_deep']
-                            else:   # No altitude variation for this species
-                                X_params += ['log_' + species + '_bar_term', 'Delta_log_' + species + '_term']
-
-                        else:       # No Evening-Morning variation for this species
-                            if ((species_vert_gradient != []) and (species in species_vert_gradient)):
-                                if (X_profile == 'gradient'):  
-                                    X_params += ['log_' + species + '_high', 'log_' + species + '_deep']
-                                elif (X_profile == 'two-gradients'):  
-                                    X_params += ['log_' + species + '_high', 'log_' + species + '_mid', 
-                                                'log_P_' + species + '_mid', 'log_' + species + '_deep']      
-                            else:   # No altitude variation for this species
-                                X_params += ['log_' + species]
-
-                    # Species with variation only across the terminator (2D Day-Night X_i)
-                    if (TwoD_type == 'D-N'):                
-                        if ((species_DN_gradient != []) and (species in species_DN_gradient)):
-                            if ((species_vert_gradient != []) and (species in species_vert_gradient)):
-                                if (X_profile == 'gradient'):  
-                                    X_params += ['log_' + species + '_bar_DN_high', 'Delta_log_' + species + '_DN_high', 
-                                                'log_' + species + '_deep']
-                                elif (X_profile == 'two-gradients'):  
-                                    X_params += ['log_' + species + '_bar_DN_high', 'log_' + species + '_bar_DN_mid',
-                                                'Delta_log_' + species + '_DN_high', 'Delta_log_' + species + '_DN_mid', 
-                                                'log_P_' + species + '_mid', 'log_' + species + '_deep']
-                            else:   # No altitude variation for this species
-                                X_params += ['log_' + species + '_bar_DN', 'Delta_log_' + species + '_DN']
-
-                        else:       # No Day-Night variation for this species
-                            if ((species_vert_gradient != []) and (species in species_vert_gradient)):
-                                if (X_profile == 'gradient'):  
-                                    X_params += ['log_' + species + '_high', 'log_' + species + '_deep']
-                                elif (X_profile == 'two-gradients'):  
-                                    X_params += ['log_' + species + '_high', 'log_' + species + '_mid', 
-                                                'log_P_' + species + '_mid', 'log_' + species + '_deep']      
-                            else:   # No altitude variation for this species
-                                X_params += ['log_' + species]
-
-                # Gradient parameter prescription from MacDonald & Lewis (2023)
-                if (TwoD_param_scheme == 'gradient'):
-
-                    # Species with variation only across the terminator (2D Day-Night X_i)
-                    if (TwoD_type == 'D-N'):                
-                        if ((species_DN_gradient != []) and (species in species_DN_gradient)):
-                            if ((species_vert_gradient != []) and (species in species_vert_gradient)):
-                                if (X_profile == 'gradient'):  
-                                    X_params += ['log_' + species + '_bar_DN_high', 'Grad_theta_log_' + species + '_high', 
-                                                'log_' + species + '_deep']
-                                elif (X_profile == 'two-gradients'):  
-                                    X_params += ['log_' + species + '_bar_DN_high', 'log_' + species + '_bar_DN_mid',
-                                                'Grad_theta_log_' + species + '_high', 'Grad_theta_log_' + species + '_mid', 
-                                                'log_P_' + species + '_mid', 'log_' + species + '_deep']
-                            else:   # No altitude variation for this species
-                                X_params += ['log_' + species + '_bar_DN', 'Grad_theta_log_' + species + '_DN']
-
-                        else:       # No Day-Night variation for this species
-                            if ((species_vert_gradient != []) and (species in species_vert_gradient)):
-                                if (X_profile == 'gradient'):  
-                                    X_params += ['log_' + species + '_high', 'log_' + species + '_deep']
-                                elif (X_profile == 'two-gradients'):  
-                                    X_params += ['log_' + species + '_high', 'log_' + species + '_mid', 
-                                                'log_P_' + species + '_mid', 'log_' + species + '_deep']      
-                            else:   # No altitude variation for this species
-                                X_params += ['log_' + species]
-            
-            # If some species vary both around and across the terminator (3D X_i)
-            elif (X_dim == 3):
-
-                # Species with 3D mixing ratio field
-                if ((species_EM_gradient != []) and (species in species_EM_gradient) and
-                    (species_DN_gradient != []) and (species in species_DN_gradient)):
-                    if ((species_vert_gradient != []) and (species in species_vert_gradient)):
-                        if (X_profile == 'gradient'):  
-                            X_params += ['log_' + species + '_bar_term_high', 'Delta_log_' + species + '_term_high',
-                                        'Delta_log_' + species + '_DN_high', 'log_' + species + '_deep']
-                        elif (X_profile == 'two-gradients'):  
-                            X_params += ['log_' + species + '_bar_term_high', 'log_' + species + '_bar_term_mid',
-                                        'Delta_log_' + species + '_term_high', 'Delta_log_' + species + '_term_mid', 
-                                        'Delta_log_' + species + '_DN_high', 'Delta_log_' + species + '_DN_mid', 
-                                        'log_P_' + species + '_mid', 'log_' + species + '_deep']
-                    else:   # No altitude variation for this species
-                        X_params += ['log_' + species + '_bar_term', 'Delta_log_' + species + '_term',
-                                    'Delta_log_' + species + '_DN']
-                
-                # Species with only Evening-Morning variation
-                elif ((species_EM_gradient != []) and (species in species_EM_gradient)):
-                    if ((species_vert_gradient != []) and (species in species_vert_gradient)):
-                        if (X_profile == 'gradient'):  
-                            X_params += ['log_' + species + '_bar_term_high', 'Delta_log_' + species + '_term_high', 
-                                        'log_' + species + '_deep']
-                        elif (X_profile == 'two-gradients'):  
-                            X_params += ['log_' + species + '_bar_term_high', 'log_' + species + '_bar_term_mid',
-                                        'Delta_log_' + species + '_term_high', 'Delta_log_' + species + '_term_mid', 
-                                        'log_P_' + species + '_mid', 'log_' + species + '_deep']
-                    else:   # No altitude variation for this species
-                        X_params += ['log_' + species + '_bar_term', 'Delta_log_' + species + '_term']
-
-                # Species with only Day-Night variation
-                elif ((species_DN_gradient != []) and (species in species_DN_gradient)):
-                    if ((species_vert_gradient != []) and (species in species_vert_gradient)):
-                        if (X_profile == 'gradient'):  
-                            X_params += ['log_' + species + '_bar_DN_high', 'Delta_log_' + species + '_DN_high', 
-                                        'log_' + species + '_deep']
-                        elif (X_profile == 'two-gradients'):  
-                            X_params += ['log_' + species + '_bar_DN_high', 'log_' + species + '_bar_DN_mid',
-                                        'Delta_log_' + species + '_DN_high', 'Delta_log_' + species + '_DN_mid', 
-                                        'log_P_' + species + '_mid', 'log_' + species + '_deep']
-                    else:   # No altitude variation for this species
-                        X_params += ['log_' + species + '_bar_DN', 'Delta_log_' + species + '_DN']
-
-                # Species with 1D profile
-                else:
-                    if ((species_vert_gradient != []) and (species in species_vert_gradient)):
-                        if (X_profile == 'gradient'):  
-                            X_params += ['log_' + species + '_high', 'log_' + species + '_deep']
-                        elif (X_profile == 'two-gradients'):  
-                            X_params += ['log_' + species + '_high', 'log_' + species + '_mid', 
-                                        'log_P_' + species + '_mid', 'log_' + species + '_deep']      
+                    # Difference parameter prescription from MacDonald & Lewis (2022)
+                    if (TwoD_param_scheme == 'difference'):
+
+                        # Species with variation only around the terminator (2D Evening-Morning X_i)
+                        if (TwoD_type == 'E-M'):                
+                            if ((species_EM_gradient != []) and (species in species_EM_gradient)):
+                                if ((species_vert_gradient != []) and (species in species_vert_gradient)):
+                                    if (X_profile == 'gradient'):  
+                                        X_params += ['log_' + species + '_bar_term_high', 'Delta_log_' + species + '_term_high', 
+                                                     'log_' + species + '_deep']
+                                    elif (X_profile == 'two-gradients'):  
+                                        X_params += ['log_' + species + '_bar_term_high', 'log_' + species + '_bar_term_mid',
+                                                     'Delta_log_' + species + '_term_high', 'Delta_log_' + species + '_term_mid', 
+                                                     'log_P_' + species + '_mid', 'log_' + species + '_deep']
+                                else:   # No altitude variation for this species
+                                    X_params += ['log_' + species + '_bar_term', 'Delta_log_' + species + '_term']
+
+                            else:       # No Evening-Morning variation for this species
+                                if ((species_vert_gradient != []) and (species in species_vert_gradient)):
+                                    if (X_profile == 'gradient'):  
+                                        X_params += ['log_' + species + '_high', 'log_' + species + '_deep']
+                                    elif (X_profile == 'two-gradients'):  
+                                        X_params += ['log_' + species + '_high', 'log_' + species + '_mid', 
+                                                     'log_P_' + species + '_mid', 'log_' + species + '_deep']      
+                                else:   # No altitude variation for this species
+                                    X_params += ['log_' + species]
+
+                        # Species with variation only across the terminator (2D Day-Night X_i)
+                        if (TwoD_type == 'D-N'):                
+                            if ((species_DN_gradient != []) and (species in species_DN_gradient)):
+                                if ((species_vert_gradient != []) and (species in species_vert_gradient)):
+                                    if (X_profile == 'gradient'):  
+                                        X_params += ['log_' + species + '_bar_DN_high', 'Delta_log_' + species + '_DN_high', 
+                                                     'log_' + species + '_deep']
+                                    elif (X_profile == 'two-gradients'):  
+                                        X_params += ['log_' + species + '_bar_DN_high', 'log_' + species + '_bar_DN_mid',
+                                                     'Delta_log_' + species + '_DN_high', 'Delta_log_' + species + '_DN_mid', 
+                                                     'log_P_' + species + '_mid', 'log_' + species + '_deep']
+                                else:   # No altitude variation for this species
+                                    X_params += ['log_' + species + '_bar_DN', 'Delta_log_' + species + '_DN']
+
+                            else:       # No Day-Night variation for this species
+                                if ((species_vert_gradient != []) and (species in species_vert_gradient)):
+                                    if (X_profile == 'gradient'):  
+                                        X_params += ['log_' + species + '_high', 'log_' + species + '_deep']
+                                    elif (X_profile == 'two-gradients'):  
+                                        X_params += ['log_' + species + '_high', 'log_' + species + '_mid', 
+                                                     'log_P_' + species + '_mid', 'log_' + species + '_deep']      
+                                else:   # No altitude variation for this species
+                                    X_params += ['log_' + species]
+
+                    # Gradient parameter prescription from MacDonald & Lewis (2023)
+                    if (TwoD_param_scheme == 'gradient'):
+
+                        # Species with variation only across the terminator (2D Day-Night X_i)
+                        if (TwoD_type == 'D-N'):                
+                            if ((species_DN_gradient != []) and (species in species_DN_gradient)):
+                                if ((species_vert_gradient != []) and (species in species_vert_gradient)):
+                                    if (X_profile == 'gradient'):  
+                                        X_params += ['log_' + species + '_bar_DN_high', 'Grad_theta_log_' + species + '_high', 
+                                                     'log_' + species + '_deep']
+                                    elif (X_profile == 'two-gradients'):  
+                                        X_params += ['log_' + species + '_bar_DN_high', 'log_' + species + '_bar_DN_mid',
+                                                     'Grad_theta_log_' + species + '_high', 'Grad_theta_log_' + species + '_mid', 
+                                                     'log_P_' + species + '_mid', 'log_' + species + '_deep']
+                                else:   # No altitude variation for this species
+                                    X_params += ['log_' + species + '_bar_DN', 'Grad_theta_log_' + species + '_DN']
+
+                            else:       # No Day-Night variation for this species
+                                if ((species_vert_gradient != []) and (species in species_vert_gradient)):
+                                    if (X_profile == 'gradient'):  
+                                        X_params += ['log_' + species + '_high', 'log_' + species + '_deep']
+                                    elif (X_profile == 'two-gradients'):  
+                                        X_params += ['log_' + species + '_high', 'log_' + species + '_mid', 
+                                                     'log_P_' + species + '_mid', 'log_' + species + '_deep']      
+                                else:   # No altitude variation for this species
+                                    X_params += ['log_' + species]
+            
+                # If some species vary both around and across the terminator (3D X_i)
+                elif (X_dim == 3):
+
+                    # Species with 3D mixing ratio field
+                    if ((species_EM_gradient != []) and (species in species_EM_gradient) and
+                        (species_DN_gradient != []) and (species in species_DN_gradient)):
+                        if ((species_vert_gradient != []) and (species in species_vert_gradient)):
+                            if (X_profile == 'gradient'):  
+                                X_params += ['log_' + species + '_bar_term_high', 'Delta_log_' + species + '_term_high',
+                                             'Delta_log_' + species + '_DN_high', 'log_' + species + '_deep']
+                            elif (X_profile == 'two-gradients'):  
+                                X_params += ['log_' + species + '_bar_term_high', 'log_' + species + '_bar_term_mid',
+                                             'Delta_log_' + species + '_term_high', 'Delta_log_' + species + '_term_mid', 
+                                             'Delta_log_' + species + '_DN_high', 'Delta_log_' + species + '_DN_mid', 
+                                             'log_P_' + species + '_mid', 'log_' + species + '_deep']
+                        else:   # No altitude variation for this species
+                            X_params += ['log_' + species + '_bar_term', 'Delta_log_' + species + '_term',
+                                         'Delta_log_' + species + '_DN']
+                
+                    # Species with only Evening-Morning variation
+                    elif ((species_EM_gradient != []) and (species in species_EM_gradient)):
+                        if ((species_vert_gradient != []) and (species in species_vert_gradient)):
+                            if (X_profile == 'gradient'):  
+                                X_params += ['log_' + species + '_bar_term_high', 'Delta_log_' + species + '_term_high', 
+                                             'log_' + species + '_deep']
+                            elif (X_profile == 'two-gradients'):  
+                                X_params += ['log_' + species + '_bar_term_high', 'log_' + species + '_bar_term_mid',
+                                             'Delta_log_' + species + '_term_high', 'Delta_log_' + species + '_term_mid', 
+                                             'log_P_' + species + '_mid', 'log_' + species + '_deep']
+                        else:   # No altitude variation for this species
+                            X_params += ['log_' + species + '_bar_term', 'Delta_log_' + species + '_term']
+
+                    # Species with only Day-Night variation
+                    elif ((species_DN_gradient != []) and (species in species_DN_gradient)):
+                        if ((species_vert_gradient != []) and (species in species_vert_gradient)):
+                            if (X_profile == 'gradient'):  
+                                X_params += ['log_' + species + '_bar_DN_high', 'Delta_log_' + species + '_DN_high', 
+                                             'log_' + species + '_deep']
+                            elif (X_profile == 'two-gradients'):  
+                                X_params += ['log_' + species + '_bar_DN_high', 'log_' + species + '_bar_DN_mid',
+                                             'Delta_log_' + species + '_DN_high', 'Delta_log_' + species + '_DN_mid', 
+                                             'log_P_' + species + '_mid', 'log_' + species + '_deep']
+                        else:   # No altitude variation for this species
+                            X_params += ['log_' + species + '_bar_DN', 'Delta_log_' + species + '_DN']
+
+                    # Species with 1D profile
                     else:
-                        X_params += ['log_' + species]
-                    
+                        if ((species_vert_gradient != []) and (species in species_vert_gradient)):
+                            if (X_profile == 'gradient'):  
+                                X_params += ['log_' + species + '_high', 'log_' + species + '_deep']
+                            elif (X_profile == 'two-gradients'):  
+                                X_params += ['log_' + species + '_high', 'log_' + species + '_mid', 
+                                             'log_P_' + species + '_mid', 'log_' + species + '_deep']      
+                        else:
+                            X_params += ['log_' + species]
+    
+        # If the X profile is set to chem_eq, then we have only CO and log_met
+        else:
+            X_params = ['C_to_O','log_Met']
+                
         N_species_params = len(X_params)   # Store number of mixing ratio parameters
         params += X_params                 # Add mixing ratio parameter names to combined list
-                    
+                   
         #***** Cloud parameters *****#
-        
+    
         # Cloud-free models need no extra free parameters
         if (cloud_model == 'cloud-free'):
             cloud_params = []
