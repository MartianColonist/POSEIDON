--- conflicted
+++ resolved
@@ -21,11 +21,8 @@
                        high_res_method, alpha_high_res_option, 
                        fix_alpha_high_res, fix_W_conv_high_res, 
                        fix_beta_high_res, fix_Delta_phi_high_res,
-<<<<<<< HEAD
+                       lognormal_logwidth_free,
                        ):
-=======
-                       lognormal_logwidth_free):
->>>>>>> 88718384
     '''
     From the user's chosen model settings, determine which free parameters
     define this POSEIDON model. The different types of free parameters are
@@ -51,15 +48,11 @@
             (Options: cloud-free / MacMad17 / Iceberg / Mie).
         cloud_type (str):
             Cloud extinction type to consider
-<<<<<<< HEAD
-            (Options: deck / haze / deck_haze).
-=======
             (Options: deck / haze / deck_haze 
              Mie Options: fuzzy_deck / uniform_X / slab / fuzzy_deck_plus_slab
                           opaque_deck_plus_slab /opaque_deck_plus_uniform_X /
                           one_slab / uniaxial_random_slab / uniaxial_slab / 
                           biaxial_random_slab / biaxial_slab
->>>>>>> 88718384
         gravity_setting (str):
             Whether log_g is fixed or a free parameter.
             (Options: fixed / free).
@@ -149,12 +142,9 @@
         fix_Delta_phi_high_res (bool):
             If True, the Delta_phi (phase shift) parameter in high resolution 
             retrievals will be fixed to 0 and not a retrieved parameter.
-<<<<<<< HEAD
-=======
         lognormal_logwidth_free (bool):
             If True, has log_r_m_std_dev be a free parameter for aerosols. 
             Only applicable for certain aerosols with precomputed grids. 
->>>>>>> 88718384
 
     Returns:
         params (np.array of str):
@@ -758,16 +748,10 @@
                         cloud_params += ['log_r_m_' + aerosol]
                         cloud_params += ['log_X_' + aerosol]
 
-<<<<<<< HEAD
-            elif (cloud_type not in ['fuzzy_deck', 'uniform_X', 'slab', 'fuzzy_deck_plus_slab', 
-                                     'opaque_deck_plus_slab', 'opaque_deck_plus_uniform_X', 'one_slab']):
-                raise Exception("Error: unsupported cloud type. Supported types : fuzzy_deck, uniform_X, \n" + 
-                                "slab, one_slab, fuzzy_deck_plus_slab, opaque_deck_plus_slab, opaque_deck_plus_uniform_X.")
-=======
-            # Uniaxial random, uniaxial seperate, biaxial random, biaxial seperate slabs 
+            # Uniaxial random, uniaxial separate, biaxial random, biaxial separate slabs 
             # Make error message for fuzzy deck and UX (sorry!)
             # Random will assume 2/3 and 1/3 for uniaxial and 1/3 1/3 1/3 for biaxial 
-            # Seperate will allow free mixing ratios, but keep particle size, slab width the same. 
+            # separate will allow free mixing ratios, but keep particle size, slab width the same. 
             elif ('uniaxial' in cloud_type):
 
                 if len(aerosol_species) > 2:
@@ -792,13 +776,12 @@
                     # Still assume the same radius
                     cloud_params += ['log_r_m_uniaxial']
 
-                    # Have seperate mixing ratios
+                    # Have separate mixing ratios
                     cloud_params += ['log_X_ordinary']
                     cloud_params += ['log_X_extraordinary']
 
                     print('This model assumes the first aerosol is ordinary, then extraordinary')
                 
-
             elif ('biaxial' in cloud_type):
 
                 if len(aerosol_species) > 3:
@@ -823,7 +806,7 @@
                     # Still assume the same radius
                     cloud_params += ['log_r_m_biaxial']
 
-                    # Have seperate mixing ratios
+                    # Have separate mixing ratios
                     cloud_params += ['log_X_Ec']
                     cloud_params += ['log_X_Eb']
                     cloud_params += ['log_X_Ea']
@@ -839,7 +822,6 @@
             if (lognormal_logwidth_free == True):
                 for aerosol in aerosol_species: 
                     cloud_params += ['log_rm_std_dev_' + aerosol]
->>>>>>> 88718384
         
         elif (cloud_model == 'eddysed'):
             # If working with a 2D patchy cloud model
@@ -849,7 +831,6 @@
             cloud_params += ['kappa_cloud_eddysed']
             cloud_params += ['g_cloud_eddysed']
             cloud_params += ['w_cloud_eddysed']
-
 
         else:
             raise Exception("Error: unsupported cloud model.")
@@ -2038,7 +2019,7 @@
                                 # And that either returns a list of arrays, or something else, which is why we have the try-except 
 
                                 # Shared parameters, where the first index needs to be the deck species 
-                                # This is why we keep the deck and slab seperate and then join them together
+                                # This is why we keep the deck and slab separate and then join them together
                                 r_m = np.float_power(10.0,clouds_in[np.where(np.char.find(cloud_param_names, 'log_r_m')!= -1)[0]])
                                 P_deck = np.power(10.0, clouds_in[np.where(np.char.find(cloud_param_names, 'log_P_top_deck')!= -1)[0]])
                                 P_slab = np.power(10.0, clouds_in[np.where(np.char.find(cloud_param_names, 'log_P_top_slab')!= -1)[0]])
@@ -2069,7 +2050,7 @@
                         else:
                             try:
                                 # Shared parameters, where the first index needs to be the deck species 
-                                # This is why we keep the deck and slab seperate and then join them together
+                                # This is why we keep the deck and slab separate and then join them together
                                 r_m = np.float_power(10.0,clouds_in[np.where(np.char.find(cloud_param_names, 'log_r_m')!= -1)[0]])
                                 P_deck = np.power(10.0, clouds_in[np.where(np.char.find(cloud_param_names, 'log_P_top_deck')!= -1)[0]])
                                 P_slab = np.power(10.0, clouds_in[np.where(np.char.find(cloud_param_names, 'log_P_top_slab')!= -1)[0]])
