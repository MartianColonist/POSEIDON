''' 
Functions related to the free parameters defining a POSEIDON model.

'''

import numpy as np
import warnings

warnings.simplefilter(action='ignore', category=FutureWarning)


def assign_free_params(param_species, object_type, PT_profile, X_profile, 
                       cloud_model, cloud_type, gravity_setting, mass_setting,
                       stellar_contam, offsets_applied, error_inflation, 
                       PT_dim, X_dim, cloud_dim, TwoD_type, TwoD_param_scheme, 
                       species_EM_gradient, species_DN_gradient, species_vert_gradient,
                       Atmosphere_dimension, opaque_Iceberg, surface,
                       sharp_DN_transition, reference_parameter, disable_atmosphere,
<<<<<<< HEAD
                       aerosol_species, log_P_slope_arr, number_P_knots, PT_penalty):
=======
                       aerosol_species, log_P_slope_arr):
>>>>>>> d256d33f
    '''
    From the user's chosen model settings, determine which free parameters 
    define this POSEIDON model. The different types of free parameters are
    returned as separate arrays.
    
    Args:
        param_species (list of str):
            Chemical species with parametrised mixing ratios (trace species).
        object_type (str):
            Type of planet / brown dwarf the user wishes to model
            (Options: transiting / directly_imaged).
        PT_profile (str):
            Chosen P-T profile parametrisation 
            (Options: isotherm / gradient / two-gradients / Madhu / slope / 
             file_read).
        X_profile (str):
            Chosen mixing ratio profile parametrisation
            (Options: isochem / gradient / two-gradients / lever / file_read).
        cloud_model (str):
            Chosen cloud parametrisation 
            (Options: cloud-free / MacMad17 / Iceberg / Mie).
        cloud_type (str):
            Cloud extinction type to consider 
            (Options: deck / haze / deck_haze).
        gravity_setting (str):
            Whether log_g is fixed or a free parameter.
            (Options: fixed / free).
        mass_setting (str):
            Whether the planetary mass is fixed or a free parameter.
            (Options: fixed / free).
        stellar_contam (str):
            Chosen prescription for modelling unocculted stellar contamination
            (Options: one_spot / one_spot_free_log_g / two_spots / 
             two_spots_free_log_g).
        offsets_applied (str):
            Whether a relative offset should be applied to a dataset 
<<<<<<< HEAD
            (Options: single_dataset, two_datasets).
=======
            (Options: single_dataset / two_datasets / three_datasets).
>>>>>>> d256d33f
        error_inflation (str):
            Whether to consider inflation of error bars in a retrieval
            (Options: Line15).
        PT_dim (int):
            Dimensionality of the pressure-temperature field (uniform -> 1, 
            a day-night or evening-morning gradient -> 2, both day-night and 
            evening-morning gradients -> 3)
            (Options: 1 / 2 / 3).
        X_dim (int):
            Max dimensionality of the mixing ratio field (not all species need
            have gradients, this just specifies the highest dimensionality of 
            chemical gradients -- see the species_XX_gradient arguments)
            (Options: 1 / 2 / 3).
        cloud_dim (int):
            Dimensionality of the cloud model prescription (only the Iceberg
            cloud model supports 3D clouds)
            (Options: 1 / 2 / 3). 
        TwoD_type (str):
            For 2D models, specifies whether the model considers day-night
            gradients or evening-morning gradients
            (Options: D-N / E-M).
        TwoD_param_scheme (str):
            For 2D models, specifies which quantities should be consider as
            free parameters (e.g. day & night vs. terminator & day-night diff.)
            (Options: absolute / difference).
        species_EM_gradient (list of str):
            List of chemical species with an evening-morning mixing ratio gradient.
        species_DN_gradient (list of str):
            List of chemical species with a day-night mixing ratio gradient.
        species_vert_gradient (list of str):
            List of chemical species with a vertical mixing ratio gradient.
        Atmosphere_dimension (int):
            The dimensionality of the model atmosphere
            (Options: 1 / 2 / 3).
        opaque_Iceberg (bool):
            If using the Iceberg cloud model, True disables the kappa parameter.
        surface (bool):
            If True, model a surface via an opaque cloud deck.
        sharp_DN_transition (bool):
            For 2D / 3D models, sets day-night transition width (beta) to 0.
        reference_parameter (str):
            For retrievals, whether R_p_ref or P_ref will be a free parameter
            (Options: R_p_ref / P_ref).
        disable_atmosphere (bool):
            If True, returns a flat planetary transmission spectrum @ (Rp/R*)^2
<<<<<<< HEAD
        aerosol (string):
            Either 'free' or a specific aerosol
        log_P_slope_array (np.array of float):
            Log pressures where the temperature difference parameters are 
            defined (Piette & Madhusudhan 2020 profile only)
        number_P_knots (float):
            Number of uniform knots in pressure space (only for Pelletier 2021 P-T profile)
        PT_penalty (bool):
            If True, introduces the sigma_smooth parameter for retrievals (only for Pelletier 2021 P-T profile)
=======
        aerosol_species (string):
            Either 'free' or a specific aerosol.
        log_P_slope_array (np.array of float):
            Log pressures where the temperature difference parameters are 
            defined (Piette & Madhusudhan 2020 profile only).
>>>>>>> d256d33f

    Returns:
        params (np.array of str):
            Free parameters defining this POSEIDON model.
        physical_params (np.array of str):
            Physical parameters of the planet.
        PT_params (np.array of str):
            Pressure-temperature profile parameters.
        X_params (np.array of str):
            Mixing ratio parameters.
        cloud_params (np.array of str):
            Aerosol parameters.
        geometry_params (np.array of str):
            Multidimensional atmospheric geometry parameters.
        stellar_params (np.array of str):
            Stellar heterogeneity parameters.
        N_params_cumulative (np.array of int):
            Cumulative sum of number of parameters (used for indexing).

    '''
    
    # Create lists storing names of free parameters
    params = []           # All parameters
    physical_params = []  # Physical parameters
    PT_params = []        # P-T profile parameters
    X_params = []         # Mixing ratio parameters
    cloud_params = []     # Cloud parameters
    geometry_params = []  # Geometry parameters
    stellar_params = []   # Stellar parameters

    # Models with no atmosphere only have Rp as a free parameter
    if (disable_atmosphere == True):

        physical_params += ['R_p_ref']   # Reference radius parameter (in R_J or R_E)

        N_physical_params = 1
        N_PT_params = 0 
        N_species_params = 0
        N_cloud_params = 0
        N_geometry_params = 0

        params += physical_params         # Add physical parameter names to combined list

    # Models including atmospheres
    else:

        #***** Physical property parameters *****#

        if (reference_parameter == 'R_p_ref'):
            physical_params += ['R_p_ref']                  # Reference radius parameter (in R_J or R_E)
        elif (reference_parameter == 'P_ref'):
            physical_params += ['log_P_ref']                # Reference pressure
        elif (reference_parameter == 'R_p_ref+P_ref'):
            physical_params += ['R_p_ref', 'log_P_ref']     # Reference radius and pressure
        else:
            raise Exception("Error: Only R_p_ref or P_ref are supported reference parameters.")
        
        if (('log_P_ref' in reference_parameter) and (Atmosphere_dimension > 1)):
            raise Exception("Error: P_ref is not a valid parameter for multidimensional models.")

        if ((gravity_setting == 'free') and (mass_setting == 'free')):
            raise Exception("Error: only one of mass or gravity can be a free parameter.")

        if (gravity_setting == 'free'):
            physical_params += ['log_g']         # log_10 surface gravity (cm / s^2)

        if (mass_setting == 'free'):
            physical_params += ['M_p']           # Planetary mass

        if (object_type == 'directly_imaged'):
            physical_params += ['d']             # Distance to system (pc)

        if (surface == True):
            physical_params += ['log_P_surf']       # Rocky planet surface pressure (bar)

        N_physical_params = len(physical_params)   # Store number of physical parameters
        params += physical_params                  # Add physical parameter names to combined list

        #***** PT profile parameters *****#

        if (PT_profile not in ['isotherm', 'gradient', 'two-gradients', 'Madhu', 
<<<<<<< HEAD
                            'slope', 'Pelletier', 'Guillot', 'Guillot_dayside', 'Line', 'file_read']):
=======
                               'slope', 'file_read']):
>>>>>>> d256d33f
            raise Exception("Error: unsupported P-T profile.")

        # Check profile settings are supported
        if ((PT_profile == 'isotherm') and (PT_dim > 1)):
            raise Exception("Cannot retrieve multiple PT profiles with an isothermal shape")
            
        if ((PT_profile == 'Madhu') and (PT_dim > 1)):
            raise Exception("Madhusudhan & Seager (2009) profile only supported for 1D models")
        
        if ((PT_profile == 'Pelletier') and (PT_dim > 1)):
            raise Exception("Pelletier (2021) profile only supported for 1D models")
        
        if ((PT_profile == 'Guillot') and (PT_dim > 1)):
            raise Exception("Guillot (2010) (pRT implementation) profile only supported for 1D models")
        
        if ((PT_profile == 'Guillot_dayside') and (PT_dim > 1)):
            raise Exception("Guillot (dayside) (2010) (pRT implementation) profile only supported for 1D models")
        
        if ((PT_profile == 'Line') and (PT_dim > 1)):
            raise Exception("Line (2013) (platon implementation) profile only supported for 1D models")

        if ((PT_profile == 'slope') and (PT_dim > 1)):
            raise Exception("Slope profile only supported for 1D models")
            
        # 1D model (global average)
        if (PT_dim == 1): 
    
            if (PT_profile == 'isotherm'):  
                PT_params += ['T']
            elif (PT_profile == 'gradient'):  
                PT_params += ['T_high', 'T_deep']
            elif (PT_profile == 'two-gradients'):  
                PT_params += ['T_high', 'T_mid', 'log_P_mid', 'T_deep']
            elif (PT_profile == 'Madhu'):     
                PT_params += ['a1', 'a2', 'log_P1', 'log_P2', 'log_P3', 'T_ref']
            elif (PT_profile == 'slope'):
                PT_params += ['T_phot_PT']
                for i in range(len(log_P_slope_arr)):
                    PT_params += ['Delta_T_' + str(i+1)]
<<<<<<< HEAD
            elif (PT_profile == 'Pelletier'):
                if number_P_knots < 3:
                    raise Exception('number_P_knots must be at least 3. (Captures top, bottom, middle pressures in log space)')
                for i in range(number_P_knots):
                    PT_params += ['T_' + str(i+1)]
                if PT_penalty == True:
                    PT_params += ['sigma_s']
            elif (PT_profile == 'Guillot'):
                PT_params += ['log_kappa_IR', 'log_gamma', 'T_int', 'T_equ']
            elif (PT_profile == 'Guillot_dayside'):
                PT_params += ['log_kappa_IR', 'log_gamma', 'T_int', 'T_equ']
            elif (PT_profile == 'Line'):
                PT_params += ['log_kappa_IR', 'log_gamma', 'log_gamma_2', 'alpha', 'beta', 'T_int']
            
=======
>>>>>>> d256d33f
            
        # 2D model (asymmetric terminator or day-night transition)
        elif (PT_dim == 2):

            # Check that a 2D model type has been specified 
            if (TwoD_type not in ['D-N', 'E-M']):
                raise Exception("Error: 2D model type is not 'D-N' or 'E-M'.")
            
            # Parametrisation with separate morning / evening or day / night profiles
            if (TwoD_param_scheme == 'absolute'):

                if (TwoD_type == 'E-M'):
                    if (PT_profile == 'gradient'):            
                        PT_params += ['T_Even_high', 'T_Morn_high', 'T_deep']
                    elif (PT_profile == 'two-gradients'):   
                        PT_params += ['T_Even_high', 'T_Even_mid', 'T_Morn_high',
                                    'T_Morn_mid', 'log_P_mid', 'T_deep']

                elif (TwoD_type == 'D-N'):
                    if (PT_profile == 'gradient'):            
                        PT_params += ['T_Day_high', 'T_Night_high', 'T_deep']
                    elif (PT_profile == 'two-gradients'):   
                        PT_params += ['T_Day_high', 'T_Day_mid', 'T_Night_high',
                                    'T_Night_mid', 'log_P_mid', 'T_deep']
    
            # Difference parameter prescription from MacDonald & Lewis (2022)
            elif (TwoD_param_scheme == 'difference'):

                if (TwoD_type == 'E-M'):
                    if (PT_profile == 'gradient'):
                        PT_params += ['T_bar_term_high', 'Delta_T_term_high', 'T_deep']
                    elif (PT_profile == 'two-gradients'):            
                        PT_params += ['T_bar_term_high', 'T_bar_term_mid', 'Delta_T_term_high', 
                                    'Delta_T_term_mid', 'log_P_mid', 'T_deep']

                elif (TwoD_type == 'D-N'):
                    if (PT_profile == 'gradient'):            
                        PT_params += ['T_bar_DN_high', 'Delta_T_DN_high', 'T_deep']
                    elif (PT_profile == 'two-gradients'):            
                        PT_params += ['T_bar_DN_high', 'T_bar_DN_mid', 'Delta_T_DN_high', 
                                    'Delta_T_DN_mid', 'log_P_mid', 'T_deep']

            # Gradient parameter prescription from MacDonald & Lewis (2023)
            elif (TwoD_param_scheme == 'gradient'):

                if (TwoD_type == 'D-N'):
                    if (PT_profile == 'gradient'):
                        PT_params += ['T_bar_DN_high', 'Grad_theta_T_high', 'T_deep']
                    elif (PT_profile == 'two-gradients'):            
                        PT_params += ['T_bar_DN_high', 'T_bar_DN_mid', 'Grad_theta_T_high', 
                                    'Grad_theta_T_mid', 'log_P_mid', 'T_deep']
        
        # 3D model (asymmetric terminator + day-night transition)
        elif (PT_dim == 3):

            if (PT_profile == 'gradient'):            
                PT_params += ['T_bar_term_high', 'Delta_T_term_high', 'Delta_T_DN_high', 'T_deep']
            elif (PT_profile == 'two-gradients'):            
                PT_params += ['T_bar_term_high', 'T_bar_term_mid', 'Delta_T_term_high', 
                            'Delta_T_term_mid', 'Delta_T_DN_high', 'Delta_T_DN_mid', 
                            'log_P_mid', 'T_deep']
            
        N_PT_params = len(PT_params)   # Store number of P-T profile parameters
        params += PT_params            # Add P-T parameter names to combined list
        
        #***** Mixing ratio parameters *****#

        if (X_profile not in ['isochem', 'gradient', 'two-gradients', 'file_read', 'lever', 'chem_eq']):
            raise Exception("Error: unsupported mixing ratio profile.")
        
        if (X_profile == 'lever') and (X_dim != 1):
            raise Exception("Error: Level profile currently only implemented for 1D atmospheres.")
            
        if X_profile != 'chem_eq':
        
            # Create list of mixing ratio free parameters
            for species in param_species:
            
                # If all species have uniform abundances (1D X_i)
                if (X_dim == 1):
                
                    # Check if given species has an altitude profile or not
                    if ((species_vert_gradient != []) and (species in species_vert_gradient)):
                        if (X_profile == 'gradient'):  
                            X_params += ['log_' + species + '_high', 'log_' + species + '_deep']
                        elif (X_profile == 'two-gradients'):  
                            X_params += ['log_' + species + '_high', 'log_' + species + '_mid', 
<<<<<<< HEAD
                                         'log_P_' + species + '_mid', 'log_' + species + '_deep']  

=======
                                         'log_P_' + species + '_mid', 'log_' + species + '_deep']
                        elif (X_profile == 'lever'):
                            X_params += ['log_' + species + '_iso', 'log_P_' + species, 'Upsilon_' + species]
>>>>>>> d256d33f
                    else:
                        X_params += ['log_' + species]
                
                # If some species vary either around or across the terminator (2D X_i)
                elif (X_dim == 2):

                    # Parametrisation with separate morning / evening or day / night profiles
                    if (TwoD_param_scheme == 'absolute'):
                
                        # Species with variation only around the terminator (2D Evening-Morning X_i)
                        if (TwoD_type == 'E-M'):                
                            if ((species_EM_gradient != []) and (species in species_EM_gradient)):
                                if ((species_vert_gradient != []) and (species in species_vert_gradient)):
                                    if (X_profile == 'gradient'):  
                                        X_params += ['log_' + species + '_Even_high', 'log_' + species + '_Morn_high', 
                                                     'log_' + species + '_deep']
                                    elif (X_profile == 'two-gradients'):  
                                        X_params += ['log_' + species + '_Even_high', 'log_' + species + '_Even_mid',
                                                     'log_' + species + '_Morn_high', 'log_' + species + '_Morn_mid', 
                                                     'log_P_' + species + '_mid', 'log_' + species + '_deep']
                                else:   # No altitude variation for this species
                                    X_params += ['log_' + species + '_Even', 'log_' + species + '_Morn']

                            else:       # No Evening-Morning variation for this species
                                if ((species_vert_gradient != []) and (species in species_vert_gradient)):
                                    if (X_profile == 'gradient'):  
                                        X_params += ['log_' + species + '_high', 'log_' + species + '_deep']
                                    elif (X_profile == 'two-gradients'):  
                                        X_params += ['log_' + species + '_high', 'log_' + species + '_mid', 
                                                     'log_P_' + species + '_mid', 'log_' + species + '_deep']      
                                else:   # No altitude variation for this species
                                    X_params += ['log_' + species]
                                
                        # Species with variation only across the terminator (2D Day-Night X_i)
                        if (TwoD_type == 'D-N'):                
                            if ((species_DN_gradient != []) and (species in species_DN_gradient)):
                                if ((species_vert_gradient != []) and (species in species_vert_gradient)):
                                    if (X_profile == 'gradient'):  
                                        X_params += ['log_' + species + '_Day_high', 'log_' + species + '_Night_high', 
                                                     'log_' + species + '_deep']
                                    elif (X_profile == 'two-gradients'):  
                                        X_params += ['log_' + species + '_Day_high', 'log_' + species + '_Day_mid',
                                                     'log_' + species + '_Night_high', 'log_' + species + '_Night_mid', 
                                                     'log_P_' + species + '_mid', 'log_' + species + '_deep']
                                else:   # No altitude variation for this species
                                    X_params += ['log_' + species + '_Day', 'log_' + species + '_Night']

                            else:       # No Day-Night variation for this species
                                if ((species_vert_gradient != []) and (species in species_vert_gradient)):
                                    if (X_profile == 'gradient'):  
                                        X_params += ['log_' + species + '_high', 'log_' + species + '_deep']
                                    elif (X_profile == 'two-gradients'):  
                                        X_params += ['log_' + species + '_high', 'log_' + species + '_mid', 
                                                     'log_P_' + species + '_mid', 'log_' + species + '_deep']      
                                else:   # No altitude variation for this species
                                    X_params += ['log_' + species]
                                                    
                    # Difference parameter prescription from MacDonald & Lewis (2022)
                    if (TwoD_param_scheme == 'difference'):

                        # Species with variation only around the terminator (2D Evening-Morning X_i)
                        if (TwoD_type == 'E-M'):                
                            if ((species_EM_gradient != []) and (species in species_EM_gradient)):
                                if ((species_vert_gradient != []) and (species in species_vert_gradient)):
                                    if (X_profile == 'gradient'):  
                                        X_params += ['log_' + species + '_bar_term_high', 'Delta_log_' + species + '_term_high', 
                                                     'log_' + species + '_deep']
                                    elif (X_profile == 'two-gradients'):  
                                        X_params += ['log_' + species + '_bar_term_high', 'log_' + species + '_bar_term_mid',
                                                     'Delta_log_' + species + '_term_high', 'Delta_log_' + species + '_term_mid', 
                                                     'log_P_' + species + '_mid', 'log_' + species + '_deep']
                                else:   # No altitude variation for this species
                                    X_params += ['log_' + species + '_bar_term', 'Delta_log_' + species + '_term']

                            else:       # No Evening-Morning variation for this species
                                if ((species_vert_gradient != []) and (species in species_vert_gradient)):
                                    if (X_profile == 'gradient'):  
                                        X_params += ['log_' + species + '_high', 'log_' + species + '_deep']
                                    elif (X_profile == 'two-gradients'):  
                                        X_params += ['log_' + species + '_high', 'log_' + species + '_mid', 
                                                     'log_P_' + species + '_mid', 'log_' + species + '_deep']      
                                else:   # No altitude variation for this species
                                    X_params += ['log_' + species]

                        # Species with variation only across the terminator (2D Day-Night X_i)
                        if (TwoD_type == 'D-N'):                
                            if ((species_DN_gradient != []) and (species in species_DN_gradient)):
                                if ((species_vert_gradient != []) and (species in species_vert_gradient)):
                                    if (X_profile == 'gradient'):  
                                        X_params += ['log_' + species + '_bar_DN_high', 'Delta_log_' + species + '_DN_high', 
                                                     'log_' + species + '_deep']
                                    elif (X_profile == 'two-gradients'):  
                                        X_params += ['log_' + species + '_bar_DN_high', 'log_' + species + '_bar_DN_mid',
                                                     'Delta_log_' + species + '_DN_high', 'Delta_log_' + species + '_DN_mid', 
                                                     'log_P_' + species + '_mid', 'log_' + species + '_deep']
                                else:   # No altitude variation for this species
                                    X_params += ['log_' + species + '_bar_DN', 'Delta_log_' + species + '_DN']

                            else:       # No Day-Night variation for this species
                                if ((species_vert_gradient != []) and (species in species_vert_gradient)):
                                    if (X_profile == 'gradient'):  
                                        X_params += ['log_' + species + '_high', 'log_' + species + '_deep']
                                    elif (X_profile == 'two-gradients'):  
                                        X_params += ['log_' + species + '_high', 'log_' + species + '_mid', 
                                                     'log_P_' + species + '_mid', 'log_' + species + '_deep']      
                                else:   # No altitude variation for this species
                                    X_params += ['log_' + species]

                    # Gradient parameter prescription from MacDonald & Lewis (2023)
                    if (TwoD_param_scheme == 'gradient'):

                        # Species with variation only across the terminator (2D Day-Night X_i)
                        if (TwoD_type == 'D-N'):                
                            if ((species_DN_gradient != []) and (species in species_DN_gradient)):
                                if ((species_vert_gradient != []) and (species in species_vert_gradient)):
                                    if (X_profile == 'gradient'):  
                                        X_params += ['log_' + species + '_bar_DN_high', 'Grad_theta_log_' + species + '_high', 
                                                     'log_' + species + '_deep']
                                    elif (X_profile == 'two-gradients'):  
                                        X_params += ['log_' + species + '_bar_DN_high', 'log_' + species + '_bar_DN_mid',
                                                     'Grad_theta_log_' + species + '_high', 'Grad_theta_log_' + species + '_mid', 
                                                     'log_P_' + species + '_mid', 'log_' + species + '_deep']
                                else:   # No altitude variation for this species
                                    X_params += ['log_' + species + '_bar_DN', 'Grad_theta_log_' + species + '_DN']

                            else:       # No Day-Night variation for this species
                                if ((species_vert_gradient != []) and (species in species_vert_gradient)):
                                    if (X_profile == 'gradient'):  
                                        X_params += ['log_' + species + '_high', 'log_' + species + '_deep']
                                    elif (X_profile == 'two-gradients'):  
                                        X_params += ['log_' + species + '_high', 'log_' + species + '_mid', 
                                                     'log_P_' + species + '_mid', 'log_' + species + '_deep']      
                                else:   # No altitude variation for this species
                                    X_params += ['log_' + species]
            
                # If some species vary both around and across the terminator (3D X_i)
                elif (X_dim == 3):

                    # Species with 3D mixing ratio field
                    if ((species_EM_gradient != []) and (species in species_EM_gradient) and
                        (species_DN_gradient != []) and (species in species_DN_gradient)):
                        if ((species_vert_gradient != []) and (species in species_vert_gradient)):
                            if (X_profile == 'gradient'):  
                                X_params += ['log_' + species + '_bar_term_high', 'Delta_log_' + species + '_term_high',
                                             'Delta_log_' + species + '_DN_high', 'log_' + species + '_deep']
                            elif (X_profile == 'two-gradients'):  
                                X_params += ['log_' + species + '_bar_term_high', 'log_' + species + '_bar_term_mid',
                                             'Delta_log_' + species + '_term_high', 'Delta_log_' + species + '_term_mid', 
                                             'Delta_log_' + species + '_DN_high', 'Delta_log_' + species + '_DN_mid', 
                                             'log_P_' + species + '_mid', 'log_' + species + '_deep']
                        else:   # No altitude variation for this species
                            X_params += ['log_' + species + '_bar_term', 'Delta_log_' + species + '_term',
                                         'Delta_log_' + species + '_DN']
                
                    # Species with only Evening-Morning variation
                    elif ((species_EM_gradient != []) and (species in species_EM_gradient)):
                        if ((species_vert_gradient != []) and (species in species_vert_gradient)):
                            if (X_profile == 'gradient'):  
                                X_params += ['log_' + species + '_bar_term_high', 'Delta_log_' + species + '_term_high', 
                                             'log_' + species + '_deep']
                            elif (X_profile == 'two-gradients'):  
                                X_params += ['log_' + species + '_bar_term_high', 'log_' + species + '_bar_term_mid',
                                             'Delta_log_' + species + '_term_high', 'Delta_log_' + species + '_term_mid', 
                                             'log_P_' + species + '_mid', 'log_' + species + '_deep']
                        else:   # No altitude variation for this species
                            X_params += ['log_' + species + '_bar_term', 'Delta_log_' + species + '_term']

                    # Species with only Day-Night variation
                    elif ((species_DN_gradient != []) and (species in species_DN_gradient)):
                        if ((species_vert_gradient != []) and (species in species_vert_gradient)):
                            if (X_profile == 'gradient'):  
                                X_params += ['log_' + species + '_bar_DN_high', 'Delta_log_' + species + '_DN_high', 
                                             'log_' + species + '_deep']
                            elif (X_profile == 'two-gradients'):  
                                X_params += ['log_' + species + '_bar_DN_high', 'log_' + species + '_bar_DN_mid',
                                             'Delta_log_' + species + '_DN_high', 'Delta_log_' + species + '_DN_mid', 
                                             'log_P_' + species + '_mid', 'log_' + species + '_deep']
                        else:   # No altitude variation for this species
                            X_params += ['log_' + species + '_bar_DN', 'Delta_log_' + species + '_DN']

                    # Species with 1D profile
                    else:
                        if ((species_vert_gradient != []) and (species in species_vert_gradient)):
                            if (X_profile == 'gradient'):  
                                X_params += ['log_' + species + '_high', 'log_' + species + '_deep']
                            elif (X_profile == 'two-gradients'):  
                                X_params += ['log_' + species + '_high', 'log_' + species + '_mid', 
                                             'log_P_' + species + '_mid', 'log_' + species + '_deep']      
                        else:
                            X_params += ['log_' + species]
    
        # If the X profile is set to chem_eq, then we have only CO and log_met
        else:
            X_params = ['C_to_O','log_Met']
                
        N_species_params = len(X_params)   # Store number of mixing ratio parameters
        params += X_params                 # Add mixing ratio parameter names to combined list
                   
        #***** Cloud parameters *****#
    
        # Cloud-free models need no extra free parameters
        if (cloud_model == 'cloud-free'):
            cloud_params = []

        # Patchy cloud model from MacDonald & Madhusudhan (2017)
        elif (cloud_model == 'MacMad17'):
            
            if ('haze' in cloud_type):
                cloud_params += ['log_a', 'gamma']
                
            if ('deck' in cloud_type):
                cloud_params += ['log_P_cloud']
                
            # If working with a 2D patchy cloud model
            if (cloud_dim == 2):
                cloud_params += ['phi_cloud']
                
            if (cloud_type not in ['deck', 'haze', 'deck_haze']):
                raise Exception("Error: unsupported cloud model.")

            if (cloud_dim not in [1, 2]):
                raise Exception("The MacDonald & Madhusudhan (2017) cloud model " +
                                "only supports 1D and 2D clouds")
            
        # 3D patchy cloud model from MacDonald & Lewis (2022)
        elif (cloud_model == 'Iceberg'):
            
            # Disable haze in radiative transfer (for now)
                    
        #    if ('haze' in cloud_type):
        #        cloud_params = np.append(cloud_params, np.array(['log_a', 'gamma']))
                
            if ('deck' in cloud_type):
                if (opaque_Iceberg == True):
                    cloud_params += ['log_P_cloud']
                else:
                    cloud_params += ['log_kappa_cloud', 'log_P_cloud']
                
            # If working with a 2D patchy cloud model
            if (cloud_dim == 2):
                if (TwoD_type == 'E-M'):
                    cloud_params += ['f_cloud', 'phi_0']
                elif (TwoD_type == 'D-N'):
                    cloud_params += ['theta_0']
                    
            # If using a full 3D patchy cloud model
            if (cloud_dim == 3):
                cloud_params += ['f_cloud', 'phi_0', 'theta_0']
                
            if ('haze' not in cloud_type) and ('deck' not in cloud_type):
                raise Exception("Error: unsupported cloud model.")

        # Mie scattering     
        elif (cloud_model == 'Mie'):

            # If working with a 2D patchy cloud model
            if (cloud_dim == 2):
                cloud_params += ['f_cloud']

            if (cloud_type =='fuzzy_deck'):

                if (aerosol_species == ['free'] or aerosol_species == ['file_read']):
                    cloud_params += ['log_P_top_deck']
                    cloud_params += ['log_r_m', 'log_n_max', 'f']
                    cloud_params += ['r_i_real', 'r_i_complex']
                else:
                    for aerosol in aerosol_species:
                        cloud_params += ['log_P_top_deck_' + aerosol]
                        cloud_params += ['log_r_m_' + aerosol]
                        cloud_params += ['log_n_max_' + aerosol]
                        cloud_params += ['f_' + aerosol]

            elif (cloud_type == 'slab'):

                if (aerosol_species == ['free'] or aerosol_species == ['file_read']):
                    print('Only one slab can be defined with free or file_read')
                    cloud_params += ['log_P_top_slab']
                    cloud_params += ['Delta_log_P']
                    cloud_params += ['log_r_m']
                    cloud_params += ['log_X_Mie','r_i_real', 'r_i_complex']
                else:
                    for aerosol in aerosol_species:
                        cloud_params += ['log_P_top_slab_' + aerosol]
                        cloud_params += ['Delta_log_P_' + aerosol]
                        cloud_params += ['log_r_m_' + aerosol]
                        cloud_params += ['log_X_' + aerosol]

            elif (cloud_type == 'fuzzy_deck_plus_slab'):
                if (aerosol_species == ['free'] or aerosol_species == ['file_read']):
                    raise Exception('Error : Cannot use more than one aerosol species for file_read or free. Add aerosol to database first')
                else:
                    print('This mode assumes that the first aerosol in the list is the deck species, rest are slab species')
                    for index in range(len(aerosol_species)):
                        aerosol = aerosol_species[index]
                        if index == 0:
                            cloud_params += ['log_P_top_deck_' + aerosol]
                            cloud_params += ['log_r_m_' + aerosol]
                            cloud_params += ['log_n_max_' + aerosol]
                            cloud_params += ['f_' + aerosol]
                        else:
                            cloud_params += ['log_P_top_slab_' + aerosol]
                            cloud_params += ['Delta_log_P_' + aerosol]
                            cloud_params += ['log_r_m_' + aerosol]
                            cloud_params += ['log_X_' + aerosol]

            elif (cloud_type == 'opaque_deck_plus_slab'):

                cloud_params += ['log_P_top_deck']

                if (aerosol_species == ['free'] or aerosol_species == ['file_read']):
                        print('Only one slab can be defined with free or file_read')
                        cloud_params += ['log_P_top_slab']
                        cloud_params += ['Delta_log_P']
                        cloud_params += ['log_r_m']
                        cloud_params += ['log_X_Mie','r_i_real', 'r_i_complex']
                else:
                    for aerosol in aerosol_species:
                        cloud_params += ['log_P_top_slab_' + aerosol]
                        cloud_params += ['Delta_log_P_' + aerosol]
                        cloud_params += ['log_r_m_' + aerosol]
                        cloud_params += ['log_X_' + aerosol]
 
            elif (cloud_type == 'uniform_X'):

                if (aerosol_species == ['free'] or aerosol_species == ['file_read']):
                    cloud_params += ['log_r_m']
                    cloud_params += ['log_X_Mie','r_i_real', 'r_i_complex']
                else:
                    for aerosol in aerosol_species:
                        cloud_params += ['log_r_m_' + aerosol]
                        cloud_params += ['log_X_' + aerosol]

            elif (cloud_type == 'opaque_deck_plus_uniform_X'):

                cloud_params += ['log_P_top_deck']

                if (aerosol_species == ['free'] or aerosol_species == ['file_read']):
                    cloud_params += ['log_r_m']
                    cloud_params += ['log_X_Mie','r_i_real', 'r_i_complex']
                else:
                    for aerosol in aerosol_species:
                        cloud_params += ['log_r_m_' + aerosol]
                        cloud_params += ['log_X_' + aerosol]
            
            # @char adding in single slab, multiple species
            elif (cloud_type == 'one_slab'):

                if (aerosol_species == ['free'] or aerosol_species == ['file_read']):
                    print('Only one slab can be defined with free or file_read')
                    cloud_params += ['log_P_top_slab']
                    cloud_params += ['Delta_log_P']
                    cloud_params += ['log_r_m']
                    cloud_params += ['log_X_Mie','r_i_real', 'r_i_complex']

                else:
                    # define slab top pressure and extent
                    cloud_params += ['log_P_top_slab']
                    cloud_params += ['Delta_log_P']
                    
                    # add aerosol specific parameters
                    for aerosol in aerosol_species: 
                        cloud_params += ['log_r_m_' + aerosol]
                        cloud_params += ['log_X_' + aerosol]

            elif (cloud_type not in ['fuzzy_deck', 'uniform_X', 'slab', 'fuzzy_deck_plus_slab', 'opaque_deck_plus_slab', 'opaque_deck_plus_uniform_X', 'one_slab']):
                raise Exception("Error: unsupported cloud type. Supported types : fuzzy_deck, uniform_X, slab, fuzzy_deck_plus_slab, opaque_deck_plus_slab, opaque_deck_plus_uniform_X.")
        
        elif (cloud_model == 'eddysed'):
            # If working with a 2D patchy cloud model
            if (cloud_dim == 2):
                cloud_params += ['f_cloud']

            cloud_params += ['kappa_cloud_eddysed']
            cloud_params += ['g_cloud_eddysed']
            cloud_params += ['w_cloud_eddysed']


        else:
            raise Exception("Error: unsupported cloud model.")
            
        N_cloud_params = len(cloud_params)   # Store number of cloud parameters
        params += cloud_params               # Add cloud parameter names to combined list
            
        #***** Geometry parameters *****#
        
        if (Atmosphere_dimension == 3):
            if (sharp_DN_transition == False):
                geometry_params += ['alpha', 'beta']
            else:
                geometry_params += ['alpha']
        elif (Atmosphere_dimension == 2):
            if (TwoD_type == 'E-M'):
                geometry_params += ['alpha']
            elif ((TwoD_type == 'D-N') and (sharp_DN_transition == False)):
                geometry_params += ['beta']

        N_geometry_params = len(geometry_params)   # Store number of geometry parameters
        params += geometry_params                  # Add geometry parameter names to combined list
    
    #***** Stellar contamination parameters *****#
    
    if (stellar_contam == 'one_spot'):
        stellar_params += ['f_het', 'T_het', 'T_phot']
    elif (stellar_contam == 'one_spot_free_log_g'):
        stellar_params += ['f_het', 'T_het', 'T_phot', 'log_g_het', 'log_g_phot']
    elif (stellar_contam == 'two_spots'):
        stellar_params += ['f_spot', 'f_fac', 'T_spot', 'T_fac', 'T_phot']
    elif (stellar_contam == 'two_spots_free_log_g'):
        stellar_params += ['f_spot', 'f_fac', 'T_spot', 'T_fac', 'T_phot', 
                           'log_g_spot', 'log_g_fac', 'log_g_phot']
    elif (stellar_contam == None):
        stellar_params = []
    else:
        raise Exception("Error: unsupported stellar contamination model.")
        
    N_stellar_params = len(stellar_params)   # Store number of stellar parameters
    params += stellar_params                 # Add stellar parameter names to combined list
             
    #***** Offset parameters *****#
    
    if (offsets_applied == 'single_dataset'):
        params += ['delta_rel']
        N_offset_params = 1
    elif (offsets_applied == 'two_datasets'):
        params += ['delta_rel_1', 'delta_rel_2']
        N_offset_params = 2
    elif (offsets_applied == 'three_datasets'):
        params += ['delta_rel_1', 'delta_rel_2', 'delta_rel_3']
        N_offset_params = 3
    elif (offsets_applied == None):
        N_offset_params = 0
    else:
        raise Exception("Error: unsupported offset prescription.")
     
    #***** Error adjustment parameters *****#

    if (error_inflation == 'Line15'): 
        params += ['b']
        N_error_params = 1
    elif (error_inflation == None):    
        N_error_params = 0
    else:
        raise Exception("Error: unsupported error adjustment prescription.")
    
    #***** Final recasting of parameter arrays *****#

    # Convert parameter lists to numpy arrays
    params = np.array(params)
    physical_params = np.array(physical_params)
    PT_params = np.array(PT_params)
    X_params = np.array(X_params)
    cloud_params = np.array(cloud_params)
    geometry_params = np.array(geometry_params)
    stellar_params = np.array(stellar_params)
    
    # The cumulative sum of the number of each type of parameter saves time indexing later 
    N_params_cumulative = np.cumsum([N_physical_params, N_PT_params, 
                                     N_species_params, N_cloud_params,
                                     N_geometry_params, N_stellar_params, 
                                     N_offset_params, N_error_params])
    
    return params, physical_params, PT_params, X_params, cloud_params, \
           geometry_params, stellar_params, N_params_cumulative
    
    
def split_params(params_drawn, N_params_cumulative):
    '''
    Split the array of drawn parameters from a retrieval (e.g. the MultiNest 
    parameter cube) into the separate types of parameters used by POSEIDON.
    
    Args:
        params_drawn (list of float | np.array of float):
            Values of the free parameters drawn from the prior distribution.
        N_params_cumulative (np.array of int):
            Cumulative sum of number of parameters (used for indexing).

    Returns:
        physical_drawn (list of float | np.array of float):
            Drawn values of the physical parameters of the planet.
        PT_drawn (list of float | np.array of float):
            Drawn values of the pressure-temperature profile parameters.
        log_X_drawn (list of float | np.array of float):
            Drawn values of the mixing ratio parameters.
        clouds_drawn (list of float | np.array of float):
            Drawn values of the aerosol parameters.
        geometry_drawn (list of float | np.array of float):
            Drawn values of the multidimensional atmospheric geometry parameters.
        stellar_drawn (list of float | np.array of float):
            Drawn values of the stellar heterogeneity parameters.
        offsets_drawn (list of float | np.array of float):
            Drawn values of the data offset parameters.
        err_inflation_drawn (list of float | np.array of float):
            Drawn values of the error inflation parameters.

    '''
    
    # Extract physical property parameters
    physical_drawn = params_drawn[0:N_params_cumulative[0]]
    
    # Extract PT profile parameters
    PT_drawn = params_drawn[N_params_cumulative[0]:N_params_cumulative[1]]
    
    # Extract mixing ratio parameters
    log_X_drawn = params_drawn[N_params_cumulative[1]:N_params_cumulative[2]]
    
    # Extract cloud parameters    
    clouds_drawn = params_drawn[N_params_cumulative[2]:N_params_cumulative[3]]
        
    # Extract geometry parameters    
    geometry_drawn = params_drawn[N_params_cumulative[3]:N_params_cumulative[4]]
        
    # Extract stellar parameters    
    stellar_drawn = params_drawn[N_params_cumulative[4]:N_params_cumulative[5]]

    # Extract offset parameters
    offsets_drawn = params_drawn[N_params_cumulative[5]:N_params_cumulative[6]]
    
    # Extract error adjustment parameters      
    err_inflation_drawn = params_drawn[N_params_cumulative[6]:N_params_cumulative[7]]
        
    return physical_drawn, PT_drawn, log_X_drawn, clouds_drawn, geometry_drawn, \
           stellar_drawn, offsets_drawn, err_inflation_drawn
 
    
def generate_state(PT_in, log_X_in, param_species, PT_dim, X_dim, PT_profile,
                   X_profile, TwoD_type, TwoD_param_scheme, species_EM_gradient,
                   species_DN_gradient, species_vert_gradient, alpha, beta):
    '''
    Convert the P-T profile and mixing ratio parameters into the state array
    format expected by the POSEIDON.atmosphere module. This function is called
    by 'make_atmosphere' in core.py.
    
    Args:
        PT_in (list of float | np.array of float):
            Drawn values of the pressure-temperature profile parameters.
        log_X_in (list of float | np.array of float):
            Drawn values of the mixing ratio parameters.
        param_species (list of str):
            Chemical species with parametrised mixing ratios (trace species).
        PT_dim (int):
            Dimensionality of the pressure-temperature field (uniform -> 1, 
            a day-night or evening-morning gradient -> 2, both day-night and 
            evening-morning gradients -> 3)
            (Options: 1 / 2 / 3).
        X_dim (int):
            Max dimensionality of the mixing ratio field (not all species need
            have gradients, this just specifies the highest dimensionality of 
            chemical gradients -- see the species_XX_gradient arguments)
            (Options: 1 / 2 / 3).
        PT_profile (str):
            Chosen P-T profile parametrisation 
            (Options: isotherm / gradient / two-gradients / Madhu / slope / file_read).
        X_profile (str):
            Chosen mixing ratio profile parametrisation
            (Options: isochem / gradient / two-gradients / file_read / chem_eq).
        TwoD_type (str):
            For 2D models, specifies whether the model considers day-night
            gradients or evening-morning gradients
            (Options: D-N / E-M).
        TwoD_param_scheme (str):
            For 2D models, specifies which quantities should be consider as
            free parameters (e.g. day & night vs. terminator & day-night diff.)
            (Options: absolute / difference).
        species_EM_gradient (list of str):
            List of chemical species with an evening-morning mixing ratio gradient.
        species_DN_gradient (list of str):
            List of chemical species with a day-night mixing ratio gradient.
        species_vert_gradient (list of str):
            List of chemical species with a vertical mixing ratio gradient.

    Returns:
        PT_state (np.array of float):
            P-T profile state array for the POSEIDON.atmosphere module.
        log_X_state (2D np.array of float):
            Mixing ratio state array for the POSEIDON.atmosphere module.

    '''

    # Store length of each P-T profile state array
    if (PT_profile == 'isotherm'):
        len_PT = 1
    elif (PT_profile == 'gradient'):  # MacDonald & Lewis (2022) profile  
        len_PT = 4   # (T_bar_term_high, Delta_T_term_high, Delta_T_DN_high, T_deep)     
    elif (PT_profile == 'two-gradients'):
        len_PT = 8     
    elif (PT_profile == 'Madhu'):   # Madhusudhan & Seager (2009) profile
        len_PT = 6
    elif (PT_profile == 'Pelletier'): # Pelletier (2021)
        len_PT = len(PT_in)
    elif (PT_profile == 'Guillot'): # Guillot (2010)
        len_PT = 4
    elif (PT_profile == 'Guillot_dayside'): # Guillot with f = 0.5 (2010)
        len_PT = 4
    elif (PT_profile == 'Line'): # Line (2013)
        len_PT = 6
    elif (PT_profile == 'slope'):   # Piette & Madhusudhan (2020) profile
        len_PT = 8
    elif (PT_profile == 'file_read'):   # User provided file
        len_PT = 0
    
    # Store length of mixing ratio state arrays
    if (X_profile == 'gradient'):    # MacDonald & Lewis (2022) profile  
        len_X = 4      # (log_X_bar_term_high, Delta_log_X_term_high, Delta_log_X_DN_high, log_X_deep)    
    elif (X_profile == 'two-gradients'):
        len_X = 8
    elif (X_profile == 'lever'):
        len_X = 3                     # (log_X_iso, log_P_X, Upsilon_X)
    elif (X_profile == 'isochem'):
        len_X = 4      # To cover multi-D cases, we use same log_X format as gradient profile
    elif (X_profile == 'file_read'):   # User provided file
        len_X = 0
    elif (X_profile == 'chem_eq'):   # Chemical equilibrium 
        len_X = 0
    
    # Store number of parametrised chemical species in model
    N_param_species = len(param_species)
    
    # Initialise state arrays
    PT_state = np.zeros(len_PT)
    log_X_state = np.zeros(shape=(N_param_species, len_X))
       
    #***** Process PT profile parameters into PT state array *****#    
        
    # 1D atmosphere
    if (PT_dim == 1):
        if (PT_profile == 'isotherm'):
            PT_state = PT_in                # Assign isotherm to T_iso
        elif (PT_profile == 'gradient'):  
            PT_state[0] = PT_in[0]          # Assign T_high to T_bar_term_high
            PT_state[1] = 0.0               # No Evening-Morning gradient
            PT_state[2] = 0.0               # No Day-Night gradient
            PT_state[3] = PT_in[1]          # Assign T_deep
        elif (PT_profile == 'two-gradients'):  
            PT_state[0] = PT_in[0]          # Assign T_high to T_bar_term_high
            PT_state[1] = PT_in[1]          # Assign T_mid to T_bar_term_mid
            PT_state[2] = 0.0               # No Evening-Morning gradients
            PT_state[3] = 0.0               # No Evening-Morning gradients
            PT_state[4] = 0.0               # No Day-Night gradients
            PT_state[5] = 0.0               # No Day-Night gradients
            PT_state[6] = PT_in[2]          # Assign log_P_mid
            PT_state[7] = PT_in[3]          # Assign T_deep
        elif (PT_profile == 'Madhu'):  
            PT_state = PT_in                # Assign 6 parameters defining this profile
        elif (PT_profile == 'slope'):
            PT_state = PT_in                # Assign 8 parameters defining this profile
        elif (PT_profile == 'Pelletier'):
            PT_state = PT_in
        elif (PT_profile == 'Guillot'):
            PT_state = PT_in
        elif (PT_profile == 'Guillot_dayside'):
            PT_state = PT_in
        elif (PT_profile == 'Line'):
            PT_state = PT_in
               
    # 2D atmosphere
    elif (PT_dim == 2):

        # Convert input parameters into average terminator temperature and difference 
        if (PT_profile == 'gradient'):
            if (TwoD_param_scheme == 'absolute'):
                T_bar = 0.5*(PT_in[0] + PT_in[1])       # T_bar_term = 0.5 * (T_E/D + T_M/N)
                Delta_T = (PT_in[0] - PT_in[1])         # Delta_T_term = T_E/D - T_M/N
            elif (TwoD_param_scheme == 'difference'):
                T_bar = PT_in[0]
                Delta_T = PT_in[1]
            elif (TwoD_param_scheme == 'gradient'):
                T_bar = PT_in[0]
                if (TwoD_type == 'D-N'):
                    Delta_T = -1.0 * (PT_in[1] * beta)    # Delta_T = Grad_T * beta
                elif (TwoD_type == 'E-M'):
                    Delta_T = -1.0 * (PT_in[1] * alpha)    # Delta_T = - Grad_T * beta
            T_deep = PT_in[2]

        # Convert input parameters into average terminator temperatures and differences (high and mid atmosphere) 
        elif (PT_profile == 'two-gradients'):
            if (TwoD_param_scheme == 'absolute'):
                T_bar_high = 0.5*(PT_in[0] + PT_in[1])
                T_bar_mid = 0.5*(PT_in[2] + PT_in[3])
                Delta_T_high = (PT_in[0] - PT_in[1])
                Delta_T_mid = (PT_in[2] - PT_in[3])
            elif (TwoD_param_scheme == 'difference'):
                T_bar_high = PT_in[0]
                T_bar_mid = PT_in[1]
                Delta_T_high = PT_in[2]
                Delta_T_mid = PT_in[3]
            elif (TwoD_param_scheme == 'gradient'):
                T_bar_high = PT_in[0]
                T_bar_mid = PT_in[1]
                if (TwoD_type == 'D-N'):
                    Delta_T_high = -1.0 * (PT_in[2] * beta)
                    Delta_T_mid = -1.0 * (PT_in[3] * beta)
                elif (TwoD_type == 'E-M'):
                    Delta_T_high = -1.0 * (PT_in[2] * alpha)
                    Delta_T_mid = -1.0 * (PT_in[3] * alpha)
            log_P_mid = PT_in[4]
            T_deep = PT_in[5]

        # For Evening-Morning gradients
        if (TwoD_type == 'E-M'):
            if (PT_profile == 'gradient'):  
                PT_state[0] = T_bar      
                PT_state[1] = Delta_T      
                PT_state[2] = 0.0                  # No Day-Night gradient
                PT_state[3] = T_deep           
            elif (PT_profile == 'two-gradients'):  
                PT_state[0] = T_bar_high
                PT_state[1] = T_bar_mid
                PT_state[2] = Delta_T_high
                PT_state[3] = Delta_T_mid       
                PT_state[4] = 0.0                  # No Day-Night gradients
                PT_state[5] = 0.0                  # No Day-Night gradients
                PT_state[6] = log_P_mid                     
                PT_state[7] = T_deep

        # For Day-Night gradients
        elif (TwoD_type == 'D-N'):
            if (PT_profile == 'gradient'):  
                PT_state[0] = T_bar
                PT_state[1] = 0.0                  # No Evening-Morning gradient
                PT_state[2] = Delta_T
                PT_state[3] = T_deep
            elif (PT_profile == 'two-gradients'):  
                PT_state[0] = T_bar_high
                PT_state[1] = T_bar_mid
                PT_state[2] = 0.0                   # No Evening-Morning gradients
                PT_state[3] = 0.0                   # No Evening-Morning gradients
                PT_state[4] = Delta_T_high
                PT_state[5] = Delta_T_mid       
                PT_state[6] = log_P_mid                     
                PT_state[7] = T_deep

    # 3D atmosphere
    elif (PT_dim == 3):
        if (PT_profile == 'gradient'):
            PT_state[0] = PT_in[0]              # T_bar_term_high
            PT_state[1] = PT_in[1]              # Delta_T_term_high
            PT_state[2] = PT_in[2]              # Delta_T_DN_high
            PT_state[3] = PT_in[3]              # T_deep
        elif (PT_profile == 'two-gradients'):  
            PT_state[0] = PT_in[0]              # T_bar_term_high
            PT_state[1] = PT_in[1]              # T_bar_term_mid
            PT_state[2] = PT_in[2]              # Delta_T_term_high
            PT_state[3] = PT_in[3]              # Delta_T_term_mid
            PT_state[4] = PT_in[4]              # Delta_T_DN_high
            PT_state[5] = PT_in[5]              # Delta_T_DN_mid
            PT_state[6] = PT_in[6]              # log_P_mid
            PT_state[7] = PT_in[7]              # T_deep
            
    #***** Process mixing ratio parameters into mixing ratio state array *****#
    
    if X_profile != 'chem_eq':

        # 1D atmosphere
        if (X_dim == 1):

            if (X_profile == 'isochem'):
                log_X_state[:,0] = log_X_in     # Assign log_X_iso to log_X_bar_term_high
                log_X_state[:,1] = 0.0          # No Evening-Morning gradient
                log_X_state[:,2] = 0.0          # No Day-Night gradient
                log_X_state[:,3] = log_X_in     # Assign log_X_iso to log_X_deep
            
            elif (X_profile == 'gradient'):  
                
                count = 0  # Counter to make tracking location in log_X_in easier
                
                # Loop over parametrised chemical species
                for q, species in enumerate(param_species):
                    if ((species_vert_gradient != []) and (species in species_vert_gradient)):
                        log_X_state[q,0] = log_X_in[count]       # log_X_bar_term_high
                        log_X_state[q,1] = 0.0                   # No Evening-Morning gradient
                        log_X_state[q,2] = 0.0                   # No Day-Night gradient
                        log_X_state[q,3] = log_X_in[count+1]     # log_X_deep
                        count += 2
                    else:   # No altitude variation for this species
                        log_X_state[q,0] = log_X_in[count]       # log_X_bar_term_high
                        log_X_state[q,1] = 0.0                   # No Evening-Morning gradient
                        log_X_state[q,2] = 0.0                   # No Day-Night gradient
                        log_X_state[q,3] = log_X_in[count]       # log_X_deep
                        count += 1
            
            elif (X_profile == 'two-gradients'):  
                
                count = 0  # Counter to make tracking location in log_X_in easier
                
                # Loop over parametrised chemical species
                for q, species in enumerate(param_species):
                    if ((species_vert_gradient != []) and (species in species_vert_gradient)):
                        log_X_state[q,0] = log_X_in[count]       # log_X_bar_term_high
                        log_X_state[q,1] = log_X_in[count+1]     # log_X_bar_term_mid
                        log_X_state[q,2] = 0.0                   # No Evening-Morning gradient
                        log_X_state[q,3] = 0.0                   # No Evening-Morning gradient
                        log_X_state[q,4] = 0.0                   # No Day-Night gradient
                        log_X_state[q,5] = 0.0                   # No Day-Night gradient
                        log_X_state[q,6] = log_X_in[count+2]     # log_P_X_mid
                        log_X_state[q,7] = log_X_in[count+3]     # log_X_deep
                        count += 4
                    else:   # No altitude variation for this species
                        log_X_state[q,0] = log_X_in[count]       # log_X_bar_term_high
                        log_X_state[q,1] = log_X_in[count]       # log_X_bar_term_mid
                        log_X_state[q,2] = 0.0                   # No Evening-Morning gradient
                        log_X_state[q,3] = 0.0                   # No Evening-Morning gradient
                        log_X_state[q,4] = 0.0                   # No Day-Night gradient
                        log_X_state[q,5] = 0.0                   # No Day-Night gradient
                        log_X_state[q,6] = -2.0                  # Fix P (X_mid) to 10 mbar for isochem
                        log_X_state[q,7] = log_X_in[count]       # log_X_deep
                        count += 1

            elif (X_profile == 'lever'):  
                
                count = 0  # Counter to make tracking location in log_X_in easier
                
                # Loop over parametrised chemical species
                for q, species in enumerate(param_species):
                    if ((species_vert_gradient != []) and (species in species_vert_gradient)):
                        log_X_state[q,0] = log_X_in[count]       # log_X_iso
                        log_X_state[q,1] = log_X_in[count+1]     # log_P_X
                        log_X_state[q,2] = log_X_in[count+2]     # Upsilon_X
                        count += 3
                    else:   # No altitude variation for this species
                        log_X_state[q,0] = log_X_in[count]       # log_X_iso
                        log_X_state[q,1] = -2.0                  # Fix P_X to 10 mbar for isochem
                        log_X_state[q,2] = 0.0                   # Upsilon_X = 0 for isochem
                        count += 1

        # 2D atmosphere
        elif (X_dim == 2):

            count = 0  # Counter to make tracking location in log_X_in easier
        
            # Loop over parametrised chemical species
            for q, species in enumerate(param_species):

                # Convert input parameters into average terminator mixing ratio and difference
                if (X_profile == 'isochem'):
                    if (((species_EM_gradient != []) and (species in species_EM_gradient)) or 
                        ((species_DN_gradient != []) and (species in species_DN_gradient))):
                        if (TwoD_param_scheme == 'absolute'):
                            log_X_bar = 0.5*(log_X_in[count] + log_X_in[count+1])
                            Delta_log_X = (log_X_in[count] - log_X_in[count+1])
                        elif (TwoD_param_scheme == 'difference'):
                            log_X_bar = log_X_in[count]
                            Delta_log_X = log_X_in[count+1]
                        elif (TwoD_param_scheme == 'gradient'):
                            log_X_bar = log_X_in[count]
                            if (TwoD_type == 'D-N'):
                                Delta_log_X = -1.0 * (log_X_in[count+1] * beta)
                            elif (TwoD_type == 'E-M'):
                                Delta_log_X = -1.0 * (log_X_in[count+1] * alpha)
                        count += 2
                    else:
                        log_X_bar = log_X_in[count]
                        Delta_log_X = 0.0
                        count += 1
                    log_X_deep = -50.0     # Dummy value for log_X_deep, since not used in this case

                # Convert input parameters into average terminator mixing ratio and difference
                elif (X_profile == 'gradient'):
                    if (((species_EM_gradient != []) and (species in species_EM_gradient)) or 
                        ((species_DN_gradient != []) and (species in species_DN_gradient))):
                        if (TwoD_param_scheme == 'absolute'):
                            log_X_bar = 0.5*(log_X_in[count] + log_X_in[count+1])
                            Delta_log_X = (log_X_in[count] - log_X_in[count+1])
                        elif (TwoD_param_scheme == 'difference'):
                            log_X_bar = log_X_in[count]
                            Delta_log_X = log_X_in[count+1]
                        elif (TwoD_param_scheme == 'gradient'):
                            log_X_bar = log_X_in[count]
                            if (TwoD_type == 'D-N'):
                                Delta_log_X = -1.0 * (log_X_in[count+1] * beta)
                            elif (TwoD_type == 'E-M'):
                                Delta_log_X = -1.0 * (log_X_in[count+1] * alpha)
                        if ((species_vert_gradient != []) and (species in species_vert_gradient)):
                            log_X_deep = log_X_in[count+2]
                            count += 3
                        else:
                            log_X_deep = -50.0     # Dummy value for log_X_deep, since not used in this case
                            count += 2
                    else:
                        log_X_bar = log_X_in[count]
                        Delta_log_X = 0.0
                        if ((species_vert_gradient != []) and (species in species_vert_gradient)):
                            log_X_deep = log_X_in[count+1]
                            count += 2
                        else:
                            log_X_deep = -50.0     # Dummy value for log_X_deep, since not used in this case
                            count += 1

                # Convert input parameters into average terminator mixing ratios and differences (high and mid atmosphere)
                elif (X_profile == 'two-gradients'):
                    if (((species_EM_gradient != []) and (species in species_EM_gradient)) or 
                        ((species_DN_gradient != []) and (species in species_DN_gradient))):
                        if ((species_vert_gradient != []) and (species in species_vert_gradient)):
                            if (TwoD_param_scheme == 'absolute'):
                                log_X_bar_high = 0.5*(log_X_in[count] + log_X_in[count+1])
                                log_X_bar_mid = 0.5*(log_X_in[count+2] + log_X_in[count+3])
                                Delta_log_X_high = (log_X_in[count] - log_X_in[count+1])
                                Delta_log_X_mid = (log_X_in[count+2] - log_X_in[count+3])
                            elif (TwoD_param_scheme == 'difference'):
                                log_X_bar_high = log_X_in[count]
                                log_X_bar_mid = log_X_in[count+1]
                                Delta_log_X_high = log_X_in[count+2]
                                Delta_log_X_mid = log_X_in[count+3]
                            elif (TwoD_param_scheme == 'gradient'):
                                log_X_bar_high = log_X_in[count]
                                log_X_bar_mid = log_X_in[count+1]
                                if (TwoD_type == 'D-N'):
                                    Delta_log_X_high = -1.0 * (log_X_in[count+2] * beta)
                                    Delta_log_X_mid = -1.0 * (log_X_in[count+3] * beta)
                                elif (TwoD_type == 'E-M'):
                                    Delta_log_X_high = -1.0 * (log_X_in[count+2] * alpha)
                                    Delta_log_X_mid = -1.0 * (log_X_in[count+3] * alpha)
                            log_P_X_mid = log_X_in[count+4]
                            log_X_deep = log_X_in[count+5]
                            count += 6
                        else:
                            if (TwoD_param_scheme == 'absolute'):
                                log_X_bar_high = 0.5*(log_X_in[count] + log_X_in[count+1])
                                log_X_bar_mid = log_X_bar_high
                                Delta_log_X_high = (log_X_in[count] - log_X_in[count+1])
                                Delta_log_X_mid = Delta_log_X_high
                            elif (TwoD_param_scheme == 'difference'):
                                log_X_bar_high = log_X_in[count]
                                log_X_bar_mid = log_X_bar_high
                                Delta_log_X_high = log_X_in[count+1]
                                Delta_log_X_mid = Delta_log_X_high
                            elif (TwoD_param_scheme == 'gradient'):
                                if (TwoD_type == 'D-N'):
                                    Delta_log_X_high = -1.0 * (log_X_in[count+1] * beta)
                                    Delta_log_X_mid = Delta_log_X_high
                                elif (TwoD_type == 'E-M'):
                                    Delta_log_X_high = -1.0 * (log_X_in[count+1] * alpha)
                                    Delta_log_X_mid = Delta_log_X_high
                            log_P_X_mid = -2.0     # Fix P (X_mid) to 10 mbar for isochem
                            log_X_deep = -50.0     # Dummy value for log_X_deep, since not used in this case
                            count += 2
                    else:
                        log_X_bar_high = log_X_in[count]
                        Delta_log_X_high = 0.0
                        Delta_log_X_mid = 0.0
                        if ((species_vert_gradient != []) and (species in species_vert_gradient)):
                            log_X_bar_mid = log_X_in[count+1]
                            log_P_X_mid = log_X_in[count+2]
                            log_X_deep = log_X_in[count+3]
                            count += 4
                        else:
                            log_X_bar_mid = log_X_bar_high
                            log_P_X_mid = -2.0     # Fix P (X_mid) to 10 mbar for isochem
                            log_X_deep = -50.0     # Dummy value for log_X_deep, since not used in this case
                            count += 1

                # For Evening-Morning gradients
                if (TwoD_type == 'E-M'):
                    if (X_profile in ['isochem', 'gradient']):
                        log_X_state[q,0] = log_X_bar
                        log_X_state[q,1] = Delta_log_X
                        log_X_state[q,2] = 0.0                  # No Day-Night gradient
                        log_X_state[q,3] = log_X_deep
                    elif (X_profile == 'two-gradients'):
                        log_X_state[q,0] = log_X_bar_high
                        log_X_state[q,1] = log_X_bar_mid
                        log_X_state[q,2] = Delta_log_X_high
                        log_X_state[q,3] = Delta_log_X_mid
                        log_X_state[q,4] = 0.0                  # No Day-Night gradients
                        log_X_state[q,5] = 0.0                  # No Day-Night gradients
                        log_X_state[q,6] = log_P_X_mid
                        log_X_state[q,7] = log_X_deep

                # For Day-Night gradients
                if (TwoD_type == 'D-N'):
                    if (X_profile in ['isochem', 'gradient']):
                        log_X_state[q,0] = log_X_bar
                        log_X_state[q,1] = 0.0                  # No Evening-Morning gradient
                        log_X_state[q,2] = Delta_log_X
                        log_X_state[q,3] = log_X_deep
                    elif (X_profile == 'two-gradients'):
                        log_X_state[q,0] = log_X_bar_high
                        log_X_state[q,1] = log_X_bar_mid
                        log_X_state[q,2] = 0.0                   # No Evening-Morning gradients
                        log_X_state[q,3] = 0.0                   # No Evening-Morning gradients
                        log_X_state[q,4] = Delta_log_X_high
                        log_X_state[q,5] = Delta_log_X_mid
                        log_X_state[q,6] = log_P_X_mid
                        log_X_state[q,7] = log_X_deep

        # 3D atmosphere
        elif (X_dim == 3):

            count = 0  # Counter to make tracking location in log_X_in easier
        
            # Loop over parametrised chemical species
            for q, species in enumerate(param_species):

                if (X_profile == 'isochem'):
                    if (((species_EM_gradient != []) and (species in species_EM_gradient)) and
                        ((species_DN_gradient != []) and (species in species_DN_gradient))):
                        log_X_bar_term = log_X_in[count]
                        Delta_log_X_term = log_X_in[count+1]
                        Delta_log_X_DN = log_X_in[count+2]
                        count += 3
                    elif ((species_EM_gradient != []) and (species in species_EM_gradient)):
                        log_X_bar_term = log_X_in[count]
                        Delta_log_X_term = log_X_in[count+1]
                        Delta_log_X_DN = 0.0
                        count += 2
                    elif ((species_DN_gradient != []) and (species in species_DN_gradient)):
                        log_X_bar_term = log_X_in[count]
                        Delta_log_X_term = 0.0
                        Delta_log_X_DN = log_X_in[count+1]
                        count += 2
                    else:
                        log_X_bar_term = log_X_in[count]
                        Delta_log_X_term = 0.0
                        Delta_log_X_DN = 0.0
                        count += 1
                    log_X_deep = -50.0     # Dummy value for log_X_deep, since not used in this case

                elif (X_profile == 'gradient'):
                    if (((species_EM_gradient != []) and (species in species_EM_gradient)) and
                        ((species_DN_gradient != []) and (species in species_DN_gradient))):
                        log_X_bar_term = log_X_in[count]
                        Delta_log_X_term = log_X_in[count+1]
                        Delta_log_X_DN = log_X_in[count+2]
                        if ((species_vert_gradient != []) and (species in species_vert_gradient)):
                            log_X_deep = log_X_in[count+3]
                            count += 4
                        else:
                            log_X_deep = -50.0     # Dummy value for log_X_deep, since not used in this case
                            count += 3
                    elif ((species_EM_gradient != []) and (species in species_EM_gradient)):
                        log_X_bar_term = log_X_in[count]
                        Delta_log_X_term = log_X_in[count+1]
                        Delta_log_X_DN = 0.0
                        if ((species_vert_gradient != []) and (species in species_vert_gradient)):
                            log_X_deep = log_X_in[count+2]
                            count += 3
                        else:
                            log_X_deep = -50.0     # Dummy value for log_X_deep, since not used in this case
                            count += 2
                    elif ((species_DN_gradient != []) and (species in species_DN_gradient)):
                        log_X_bar_term = log_X_in[count]
                        Delta_log_X_term = 0.0
                        Delta_log_X_DN = log_X_in[count+1]
                        if ((species_vert_gradient != []) and (species in species_vert_gradient)):
                            log_X_deep = log_X_in[count+2]
                            count += 3
                        else:
                            log_X_deep = -50.0     # Dummy value for log_X_deep, since not used in this case
                            count += 2     
                    else:
                        log_X_bar_term = log_X_in[count]
                        Delta_log_X_term = 0.0
                        Delta_log_X_DN = 0.0
                        if ((species_vert_gradient != []) and (species in species_vert_gradient)):
                            log_X_deep = log_X_in[count+1]
                            count += 2
                        else:
                            log_X_deep = -50.0     # Dummy value for log_X_deep, since not used in this case
                            count += 1
                    
                elif (X_profile == 'two-gradients'):
                    if (((species_EM_gradient != []) and (species in species_EM_gradient)) and
                        ((species_DN_gradient != []) and (species in species_DN_gradient))):
                        if ((species_vert_gradient != []) and (species in species_vert_gradient)):
                            log_X_bar_term_high = log_X_in[count]
                            log_X_bar_term_mid = log_X_in[count+1]
                            Delta_log_X_term_high = log_X_in[count+2]
                            Delta_log_X_term_mid = log_X_in[count+3]
                            Delta_log_X_DN_high = log_X_in[count+4]
                            Delta_log_X_DN_mid = log_X_in[count+5]
                            log_P_X_mid = log_X_in[count+6]
                            log_X_deep = log_X_in[count+7]
                            count += 8
                        else:
                            log_X_bar_term_high = log_X_in[count]
                            log_X_bar_term_mid = log_X_bar_term_high
                            Delta_log_X_term_high = log_X_in[count+1]
                            Delta_log_X_term_mid = Delta_log_X_term_high
                            Delta_log_X_DN_high = log_X_in[count+2]
                            Delta_log_X_DN_mid = Delta_log_X_DN_high
                            log_P_X_mid = -2.0     # Fix P (X_mid) to 10 mbar for isochem
                            log_X_deep = -50.0     # Dummy value for log_X_deep, since not used in this case
                            count += 3
                    elif ((species_EM_gradient != []) and (species in species_EM_gradient)):
                        if ((species_vert_gradient != []) and (species in species_vert_gradient)):
                            log_X_bar_term_high = log_X_in[count]
                            log_X_bar_term_mid = log_X_in[count+1]
                            Delta_log_X_term_high = log_X_in[count+2]
                            Delta_log_X_term_mid = log_X_in[count+3]
                            Delta_log_X_DN_high = 0.0
                            Delta_log_X_DN_high = 0.0
                            log_P_X_mid = log_X_in[count+4]
                            log_X_deep = log_X_in[count+5]
                            count += 6
                        else:
                            log_X_bar_term_high = log_X_in[count]
                            log_X_bar_term_mid = log_X_bar_term_high
                            Delta_log_X_term_high = log_X_in[count+1]
                            Delta_log_X_term_mid = Delta_log_X_term_high
                            Delta_log_X_DN_high = 0.0
                            Delta_log_X_DN_mid = 0.0
                            log_P_X_mid = -2.0     # Fix P (X_mid) to 10 mbar for isochem
                            log_X_deep = -50.0     # Dummy value for log_X_deep, since not used in this case
                            count += 2
                    elif ((species_DN_gradient != []) and (species in species_DN_gradient)):
                        if ((species_vert_gradient != []) and (species in species_vert_gradient)):
                            log_X_bar_term_high = log_X_in[count]
                            log_X_bar_term_mid = log_X_in[count+1]
                            Delta_log_X_term_high = 0.0
                            Delta_log_X_term_mid = 0.0
                            Delta_log_X_DN_high = log_X_in[count+2]
                            Delta_log_X_DN_high = log_X_in[count+3]
                            log_P_X_mid = log_X_in[count+4]
                            log_X_deep = log_X_in[count+5]
                            count += 6
                        else:
                            log_X_bar_term_high = log_X_in[count]
                            log_X_bar_term_mid = log_X_bar_term_high
                            Delta_log_X_term_high = 0.0
                            Delta_log_X_term_mid = 0.0
                            Delta_log_X_DN_high = log_X_in[count+1]
                            Delta_log_X_DN_mid = Delta_log_X_term_high
                            log_P_X_mid = -2.0     # Fix P (X_mid) to 10 mbar for isochem
                            log_X_deep = -50.0     # Dummy value for log_X_deep, since not used in this case
                            count += 2
                    else:
                        log_X_bar_term_high = log_X_in[count]
                        Delta_log_X_term_high = 0.0
                        Delta_log_X_term_mid = 0.0
                        Delta_log_X_DN_high = 0.0
                        Delta_log_X_DN_mid = 0.0
                        if ((species_vert_gradient != []) and (species in species_vert_gradient)):
                            log_X_bar_term_mid = log_X_in[count+1]
                            log_P_X_mid = log_X_in[count+2]
                            log_X_deep = log_X_in[count+3]
                            count += 4
                        else:
                            log_X_bar_term_mid = log_X_bar_term_high
                            log_P_X_mid = -2.0     # Fix P (X_mid) to 10 mbar for isochem
                            log_X_deep = -50.0     # Dummy value for log_X_deep, since not used in this case
                            count += 1

                if (X_profile in ['isochem', 'gradient']):
                    log_X_state[q,0] = log_X_bar_term
                    log_X_state[q,1] = Delta_log_X_term
                    log_X_state[q,2] = Delta_log_X_DN
                    log_X_state[q,3] = log_X_deep
                elif (X_profile == 'two-gradients'):
                    log_X_state[q,0] = log_X_bar_term_high
                    log_X_state[q,1] = log_X_bar_term_mid
                    log_X_state[q,2] = Delta_log_X_term_high
                    log_X_state[q,3] = Delta_log_X_term_mid
                    log_X_state[q,4] = Delta_log_X_DN_high
                    log_X_state[q,5] = Delta_log_X_DN_mid
                    log_X_state[q,6] = log_P_X_mid
                    log_X_state[q,7] = log_X_deep

    # If it is chem_eq, then we need the 
    else:
        log_X_state = log_X_in
                
    return PT_state, log_X_state


def unpack_cloud_params(param_names, clouds_in, cloud_model, cloud_dim,
                        N_params_cumulative, TwoD_type):
    '''
    Extract the aerosol property values (e.g cloud pressure and scattering
    properties) from the drawn cloud parameters, according to the cloud model
    specified by the user.
    
    Args:
        param_names (np.array of str):
            Free parameters defining this POSEIDON model.
        clouds_in (list of float | np.array of float):
            Drawn values of the aerosol parameters.
        cloud_model (str):
            Chosen cloud parametrisation 
            (Options: cloud-free / MacMad17 / Iceberg).
        cloud_dim (int):
            Dimensionality of the cloud model prescription (only the Iceberg
            cloud model supports 3D clouds)
            (Options: 1 / 2 / 3).
        N_params_cumulative (np.array of int):
            Cumulative sum of number of parameters (used for indexing).
        TwoD_type (str):
            For 2D models, specifies whether the model considers day-night
            gradients or evening-morning gradients
            (Options: D-N / E-M).

    Returns:
        kappa_cloud_0 (float):
            Grey cloud extinction coefficient (m^-1).
        P_cloud (float):
            Cloud top pressure (bar).
        f_cloud (float):
            Terminator azimuthal cloud fraction for 2D/3D models.
        phi_0 (float):
            Azimuthal angle in terminator plane, measured clockwise from the 
            North pole, where the patchy cloud begins for 2D/3D models (degrees).
        theta_0 (float):
            Zenith angle from the terminator plane, measured towards the 
            nightside, where the patchy cloud begins for 2D/3D models (degrees).
        a (float):
            Haze 'Rayleigh enhancement factor', relative to H2 Rayleigh 
            scattering, as defined in MacDonald & Madhusudhan (2017).
        gamma (float):
            Haze power law exponent, as defined in MacDonald & Madhusudhan (2017).

    '''
    
    # Unpack names of cloud parameters
    cloud_param_names = param_names[N_params_cumulative[2]:N_params_cumulative[3]]

    # Check if haze enabled in the cloud model
    if ('log_a' in cloud_param_names):
        enable_haze = 1
    else:
        enable_haze = 0

    # Check if a cloud deck is enabled in the cloud model
    if ('log_P_cloud' in cloud_param_names):
        enable_deck = 1
    else:
        enable_deck = 0

    # Clear atmosphere
    if (cloud_model == 'cloud-free'):
        
        # Set dummy parameter values, not used when cloud-free
        kappa_cloud_0 = 1.0e250
        P_cloud = 100.0
        P_slab_bottom = 100.0
        a, gamma = 1.0, -4.0  
        f_cloud, phi_0, theta_0 = 0.0, -90.0, 90.0

        # Mie scattering parameters not needed
        r_m = []
        log_n_max = 0
        fractional_scale_height = 0
        r_i_real = 0
        r_i_complex = 0
        log_X_Mie = []

        # Set eddysed values to dummy values 
        kappa_cloud_eddysed = 0
        g_cloud_eddysed = 0
        w_cloud_eddysed = 0

    # Patchy cloud model from MacDonald & Madhusudhan (2017)
    if (cloud_model == 'MacMad17'):
        
        kappa_cloud_0 = 1.0e250    # Cloud deck assumed to have infinite opacity

        # If haze is enabled in this model
        if (enable_haze == 1):
            a = np.power(10.0, clouds_in[np.where(cloud_param_names == 'log_a')[0][0]])
            gamma = clouds_in[np.where(cloud_param_names == 'gamma')[0][0]]
        else:
            a, gamma = 1.0, -4.0   # Dummy values, not used for models without hazes
        
        # If cloud deck enabled
        if (enable_deck == 1):
            P_cloud = np.power(10.0, clouds_in[np.where(cloud_param_names == 'log_P_cloud')[0][0]])
        else:
            P_cloud = 100.0   # Set to 100 bar for models without a cloud deck

        P_slab_bottom = 100.0  # Not used for this model
            
        # If cloud model has patchy gaps
        if (cloud_dim != 1):
            phi_c = clouds_in[np.where(cloud_param_names == 'phi_cloud')[0][0]]    
            phi_0 = 0.0       # Cloud start position doesn't matter for MacMad17
            f_cloud = phi_c   # Rename for consistency with Iceberg cloud
            theta_0 = -90.0   # Uniform from day to night
        else:
            if (enable_deck == 1):
                f_cloud, phi_0, theta_0 = 1.0, -90.0, -90.0  # 1D uniform cloud
            else:
                f_cloud, phi_0, theta_0 = 0.0, -90.0, 90.0   # Dummy values, not used when cloud-free

        # Mie scattering parameters not needed
        r_m = []
        log_n_max = 0
        fractional_scale_height = 0
        r_i_real = 0
        r_i_complex = 0
        log_X_Mie = []

        # Set eddysed values to dummy values 
        kappa_cloud_eddysed = 0
        g_cloud_eddysed = 0
        w_cloud_eddysed = 0
         
    # 3D patchy cloud model from MacDonald & Lewis (2022)
    elif (cloud_model == 'Iceberg'):
        
        # No haze in this model
        a, gamma = 1.0, -4.0   # Dummy values, haze extinction disabled here
        
        # If cloud deck enabled
        if (enable_deck == 1):
            
            # Check if cloud is fixed to be opaque
            if ('log_kappa_cloud' in cloud_param_names):
                kappa_cloud_0 = np.power(10.0, clouds_in[np.where(cloud_param_names == 'log_kappa_cloud')[0][0]])
            else:
                kappa_cloud_0 = 1.0e250

            P_cloud = np.power(10.0, clouds_in[np.where(cloud_param_names == 'log_P_cloud')[0][0]])
            
            if (cloud_dim == 1):
                f_cloud, phi_0, theta_0 = 1.0, -90.0, -90.0   # 1D uniform cloud

            elif (cloud_dim == 2):
                if (TwoD_type == 'E-M'):
                    f_cloud = clouds_in[np.where(cloud_param_names == 'f_cloud')[0][0]]    
                    phi_0 = clouds_in[np.where(cloud_param_names == 'phi_0')[0][0]]
                    theta_0 = -90.0                # Cloud spans full day to night zones
                if (TwoD_type == 'D-N'):
                    f_cloud, phi_0 = 1.0, -90.0    # Uniform axially, not-uniform along ray
                    theta_0 = clouds_in[np.where(cloud_param_names == 'theta_0')[0][0]]
            
            elif (cloud_dim == 3):
                f_cloud = clouds_in[np.where(cloud_param_names == 'f_cloud')[0][0]]    
                phi_0 = clouds_in[np.where(cloud_param_names == 'phi_0')[0][0]]
                theta_0 = clouds_in[np.where(cloud_param_names == 'theta_0')[0][0]]
             
        else:   # Set dummy parameter values, not used when cloud-free
            kappa_cloud_0 = 1.0e250
            P_cloud = 100.0   
            f_cloud, phi_0, theta_0 = 0.0, -90.0, 90.0

        P_slab_bottom = 100.0  # Not used for this model

        # Mie scattering parameters not needed
        r_m = []
        log_n_max = 0
        fractional_scale_height = 0
        r_i_real = 0
        r_i_complex = 0
        log_X_Mie = []

        # Set eddysed values to dummy values 
        kappa_cloud_eddysed = 0
        g_cloud_eddysed = 0
        w_cloud_eddysed = 0

    # Mie clouds 
    elif (cloud_model == 'Mie'):

        # Turn clouds_in into an array 
        clouds_in = np.asarray(clouds_in)
        
        # No haze in this model
        a, gamma = 1.0, -4.0   # Dummy values, haze extinction disabled here

        # Cloud is opaque up to P_cloud, and then follows an exponential distribution for 
        # number density of aerosols. This is set by n_cloud 
        kappa_cloud_0 = 1.0e250

        # Set eddysed values to dummy values 
        kappa_cloud_eddysed = 0
        g_cloud_eddysed = 0
        w_cloud_eddysed = 0
        
        if (cloud_dim == 1):
            f_cloud, phi_0, theta_0 = 1.0, -90.0, -90.0   # 1D uniform cloud
        elif (cloud_dim == 2):
            try:
                f_cloud = clouds_in[np.where(cloud_param_names == 'f_cloud')[0][0]]    
            except:
                f_cloud = clouds_in[np.where(cloud_param_names == 'f_cloud')[0]] 

            phi_0 = -90
            theta_0 = -90.0       

        # Set the Mie parameters 
        # Sorry that below is a bit of a mess if anyone is looking at this in the future
        # There are a lot of different cloud models, and 
        # numpy gets made depending on if the inputs are an array or a string (file read vs database aerosol)
        # Details below
        
        # If the cloud is a fuzzy_deck, slab, fuzzy_deck_plus_slab, or opaque_deck_plus_slab model 
        # it will contain the string 'log_P_top' in its parameter names 
        if any("log_P_top" in s for s in cloud_param_names):

            # If the cloud is a slab model, a fuzzy_deck_plus_slab, or an opaque_deck_plus_slab model 
            # It will contain the string 'Delta_log_P' in it 
            if any('Delta_log_P' in s for s in cloud_param_names):

                # If it is a fuzzy_deck_plus_slab or an opaque_deck_plus_slab 
                # It will contain the string 'log_P_top_deck' in it 
                if any ('log_P_top_deck' in s for s in cloud_param_names):

                    # If its a fuzzy_deck_plus_slab
                    # It will contain the string 'log_n_max' in it 
                    if any ('log_n_max' in s for s in cloud_param_names):

                        # The try except is here because file_read option makes everything into a numpy file
                        # So you have to add an extra [0] to get the indexing to work correctly 
                        # Specifically, the file_read option doesn't like the float power line in r_m
                        try:
                            # Note of whats going on here 
                            # np.char.find is finding strings in the cloud param names that have the string 
                            # And that either returns a list of arrays, or something else, which is why we have the try-except 

                            # Shared parameters, where the first index needs to be the deck species 
                            # This is why we keep the deck and slab seperate and then join them together
                            r_m = np.float_power(10.0,clouds_in[np.where(np.char.find(cloud_param_names, 'log_r_m')!= -1)[0]])
                            P_deck = np.power(10.0, clouds_in[np.where(np.char.find(cloud_param_names, 'log_P_top_deck')!= -1)[0]])
                            P_slab = np.power(10.0, clouds_in[np.where(np.char.find(cloud_param_names, 'log_P_top_slab')!= -1)[0]])
                            P_cloud = np.concatenate((P_deck,P_slab), axis = 0) 

                            # Deck specific parameters 
                            log_n_max = clouds_in[np.where(np.char.find(cloud_param_names, 'log_n_max')!= -1)[0]]
                            fractional_scale_height = clouds_in[np.where(np.char.find(cloud_param_names, 'f')!= -1)[0]]

                            # Slab specific parameters 
                            log_X_Mie = clouds_in[np.where(np.char.find(cloud_param_names, 'log_X')!= -1)[0]]
                            P_slab_bottom = np.power(10.0, clouds_in[np.where(np.char.find(cloud_param_names,'log_P_top_slab')!= -1)[0]] + clouds_in[np.where(np.char.find(cloud_param_names, 'Delta_log_P') != -1)[0]])
                            
                        except:
                            r_m = np.float_power(10.0,clouds_in[np.where(np.char.find(cloud_param_names, 'log_r_m')!= -1)[0][0]])
                            P_deck = np.power(10.0, clouds_in[np.where(np.char.find(cloud_param_names, 'log_P_top_deck')!= -1)[0][0]])
                            P_slab = np.power(10.0, clouds_in[np.where(np.char.find(cloud_param_names, 'log_P_top_slab')!= -1)[0][0]])
                            P_cloud = np.concatenate((P_deck,P_slab), axis = 0) 

                            log_n_max = clouds_in[np.where(np.char.find(cloud_param_names, 'log_n_max')!= -1)[0]][0]
                            fractional_scale_height = clouds_in[np.where(np.char.find(cloud_param_names, 'f')!= -1)[0]][0]

                            log_X_Mie = clouds_in[np.where(np.char.find(cloud_param_names, 'log_X')!= -1)[0][0]]
                            P_slab_bottom = np.power(10.0, (P_slab + clouds_in[np.where(np.char.find(cloud_param_names, 'Delta_log_P') != -1)[0][0]]))
                            

                    # Otherwise, it is an opaque_deck_plus_slab
                    else:
                        try:
                            # Shared parameters, where the first index needs to be the deck species 
                            # This is why we keep the deck and slab seperate and then join them together
                            r_m = np.float_power(10.0,clouds_in[np.where(np.char.find(cloud_param_names, 'log_r_m')!= -1)[0]])
                            P_deck = np.power(10.0, clouds_in[np.where(np.char.find(cloud_param_names, 'log_P_top_deck')!= -1)[0]])
                            P_slab = np.power(10.0, clouds_in[np.where(np.char.find(cloud_param_names, 'log_P_top_slab')!= -1)[0]])
                            P_cloud = np.concatenate((P_deck,P_slab), axis = 0) 

                            # Opaque decks don't have the 'fuzziness' parameters 
                            log_n_max = 0
                            fractional_scale_height = 0

                            # Slab specific parameters 
                            log_X_Mie = clouds_in[np.where(np.char.find(cloud_param_names, 'log_X')!= -1)[0]]
                            P_slab_bottom = np.power(10.0, clouds_in[np.where(np.char.find(cloud_param_names,'log_P_top_slab')!= -1)[0]] + clouds_in[np.where(np.char.find(cloud_param_names, 'Delta_log_P') != -1)[0]])
                            
                        except:
                            r_m = np.float_power(10.0,clouds_in[np.where(np.char.find(cloud_param_names, 'log_r_m')!= -1)[0][0]])
                            P_deck = np.power(10.0, clouds_in[np.where(np.char.find(cloud_param_names, 'log_P_top_deck')!= -1)[0][0]])
                            P_slab = np.power(10.0, clouds_in[np.where(np.char.find(cloud_param_names, 'log_P_top_slab')!= -1)[0][0]])
                            try:
                                P_cloud = np.concatenate((P_deck,P_slab), axis = 0) 
                            # Put in because the file_read option doesn't like concatenate for some reason
                            except:
                                P_cloud = np.array([P_deck, P_slab])

                            log_n_max = 0
                            fractional_scale_height = 0

                            log_X_Mie = clouds_in[np.where(np.char.find(cloud_param_names, 'log_X')!= -1)[0][0]]
                            P_slab_bottom = np.power(10.0, (P_slab + clouds_in[np.where(np.char.find(cloud_param_names, 'Delta_log_P') != -1)[0][0]]))

                
                # Otherwise, it is just a slab model 
                else:
                    try:
                        r_m = np.float_power(10.0,clouds_in[np.where(np.char.find(cloud_param_names, 'log_r_m')!= -1)[0]])
                        log_X_Mie = clouds_in[np.where(np.char.find(cloud_param_names, 'log_X')!= -1)[0]]
                        P_cloud = np.power(10.0, clouds_in[np.where(np.char.find(cloud_param_names,'log_P_top')!= -1)[0]])
                        P_slab_bottom = np.power(10.0, clouds_in[np.where(np.char.find(cloud_param_names,'log_P_top')!= -1)[0]] + clouds_in[np.where(np.char.find(cloud_param_names, 'Delta_log_P') != -1)[0]])
                    except:
                        r_m = np.float_power(10.0,clouds_in[np.where(np.char.find(cloud_param_names, 'log_r_m')!= -1)[0][0]])
                        log_X_Mie = clouds_in[np.where(np.char.find(cloud_param_names, 'log_X')!= -1)[0]][0]
                        P_cloud = np.power(10.0, clouds_in[np.where(np.char.find(cloud_param_names,'log_P_top')!= -1)[0][0]])
                        P_slab_bottom = np.power(10.0, (P_cloud + clouds_in[np.where(np.char.find(cloud_param_names, 'Delta_log_P') != -1)[0][0]]))

                    # Need to set the deck parameters to dummy values to pass into the cloud object 
                    log_n_max = 0
                    fractional_scale_height = 0
            
            # Otherwise, its just a fuzzy deck with no slabs or opaque_deck_plus_uniform_X
            else:

                # Fuzzy deck 
                if any ('log_n_max' in s for s in cloud_param_names):
                
                    try:
                        r_m = np.float_power(10.0,clouds_in[np.where(np.char.find(cloud_param_names, 'log_r_m')!= -1)[0]])
                        P_cloud = np.power(10.0, clouds_in[np.where(np.char.find(cloud_param_names,'log_P_top')!= -1)[0]])
                        log_n_max = clouds_in[np.where(np.char.find(cloud_param_names, 'log_n_max')!= -1)[0]]
                        fractional_scale_height = clouds_in[np.where(np.char.find(cloud_param_names, 'f')!= -1)[0]]
                    except:
                        r_m = np.float_power(10.0,clouds_in[np.where(np.char.find(cloud_param_names, 'log_r_m')!= -1)[0][0]])
                        P_cloud = np.power(10.0, clouds_in[np.where(np.char.find(cloud_param_names,'log_P_top')!= -1)[0][0]])
                        log_n_max = clouds_in[np.where(np.char.find(cloud_param_names, 'log_n_max')!= -1)[0]][0]
                        fractional_scale_height = clouds_in[np.where(np.char.find(cloud_param_names, 'f')!= -1)[0]][0]

                    # Need to set the slab parameters to dummy values to pass into the cloud object 
                    log_X_Mie = 100
                    P_slab_bottom = 100.0
                
                # opaque_deck_plus_uniform_x
                else:

                    try:
                        r_m = np.float_power(10.0,clouds_in[np.where(np.char.find(cloud_param_names, 'log_r_m')!= -1)[0]])
                        P_cloud = np.power(10.0, clouds_in[np.where(np.char.find(cloud_param_names,'log_P_top')!= -1)[0]])
                        log_X_Mie = clouds_in[np.where(np.char.find(cloud_param_names, 'log_X')!= -1)[0]]
                        
                    except:
                        r_m = np.float_power(10.0,clouds_in[np.where(np.char.find(cloud_param_names, 'log_r_m')!= -1)[0][0]])
                        P_cloud = np.power(10.0, clouds_in[np.where(cloud_param_names == 'log_P_top')[0][0]])
                        log_X_Mie = clouds_in[np.where(np.char.find(cloud_param_names, 'log_X')!= -1)[0]][0]

                    # If uniform_X, you set the slab and deck parameters to dummy values to pass into the cloud object
                    log_n_max = 0
                    fractional_scale_height = 0
                    P_slab_bottom = 100.0

        
        # If the aerosol is a uniform_X
        else:

            try:
                r_m = np.float_power(10.0,clouds_in[np.where(np.char.find(cloud_param_names, 'log_r_m')!= -1)[0]])
                log_X_Mie = clouds_in[np.where(np.char.find(cloud_param_names, 'log_X')!= -1)[0]]
            except:
                r_m = np.float_power(10.0,clouds_in[np.where(np.char.find(cloud_param_names, 'log_r_m')!= -1)[0][0]])
                log_X_Mie = clouds_in[np.where(np.char.find(cloud_param_names, 'log_X')!= -1)[0]][0]

            # If uniform_X, you set the slab and deck parameters to dummy values to pass into the cloud object
            log_n_max = 0
            fractional_scale_height = 0
            P_cloud = 100.0
            P_slab_bottom = 100.0

        # See if its a free or file_read aerosol retrieval or not
        if ('r_i_real' in cloud_param_names):
            r_i_real = clouds_in[np.where(cloud_param_names == 'r_i_real')[0][0]]
            r_i_complex = clouds_in[np.where(cloud_param_names == 'r_i_complex')[0][0]]
        else:
            r_i_real = 0
            r_i_complex = 0

    # This cloud model is to specifically take in kappa_cloud, g_cloud, and w_cloud from eddysed calculations
    # i.e from PICASO, VIRGA
    elif (cloud_model =='eddysed'):

        kappa_cloud_eddysed = clouds_in[np.where(cloud_param_names == 'kappa_cloud_eddysed')[0][0]]
        g_cloud_eddysed = clouds_in[np.where(cloud_param_names == 'g_cloud_eddysed')[0][0]]
        w_cloud_eddysed = clouds_in[np.where(cloud_param_names == 'w_cloud_eddysed')[0][0]]
        
        # Set dummy parameter values, not used when cloud-free
        kappa_cloud_0 = 1.0e250
        P_cloud = 100.0
        P_slab_bottom = 100.0
        a, gamma = 1.0, -4.0  

        if (cloud_dim == 1):
            f_cloud, phi_0, theta_0 = 1.0, -90.0, -90.0   # 1D uniform cloud
        elif (cloud_dim == 2):
            try:
                f_cloud = clouds_in[np.where(cloud_param_names == 'f_cloud')[0][0]]    
            except:
                f_cloud = clouds_in[np.where(cloud_param_names == 'f_cloud')[0]] 
            phi_0 = -90
            theta_0 = -90.0   

        # Mie scattering parameters not needed
        r_m = []
        log_n_max = 0
        fractional_scale_height = 0
        r_i_real = 0
        r_i_complex = 0
        log_X_Mie = []
    
    return kappa_cloud_0, P_cloud, f_cloud, phi_0, theta_0, a, gamma, r_m, log_n_max, \
           fractional_scale_height, r_i_real, r_i_complex, log_X_Mie, P_slab_bottom, \
           kappa_cloud_eddysed, g_cloud_eddysed, w_cloud_eddysed


def unpack_geometry_params(param_names, geometry_in, N_params_cumulative):
    '''
    Extract the multidimensional geometry property values (i.e. terminator
    opening angles) from the drawn geometry parameters, according to the model
    dimensionality specified by the user.
    
    Args:
        param_names (np.array of str):
            Free parameters defining this POSEIDON model.
        geometry_in (list of float | np.array of float):
            Drawn values of the multidimensional atmospheric geometry parameters.
        N_params_cumulative (np.array of int):
            Cumulative sum of number of parameters (used for indexing).

    Returns:
        alpha (float):
            Terminator opening angle (degrees).
        beta (float):
            Day-night opening angle (degrees).

    '''
    
    # Unpack names of geometry parameters
    geometry_param_names = param_names[N_params_cumulative[3]:N_params_cumulative[4]]
    
    if ('alpha' in geometry_param_names):
        alpha = geometry_in[np.where(geometry_param_names == 'alpha')[0][0]]
    else:
        alpha = 0.0
        
    if ('beta' in geometry_param_names):
        beta = geometry_in[np.where(geometry_param_names == 'beta')[0][0]]
    else:
        beta = 0.0
    
    return alpha, beta


def unpack_stellar_params(param_names, star, stellar_in, stellar_contam, 
                          N_params_cumulative):
    '''
    Extract the stellar properties from the drawn stellar parameters, according 
    to the stellar contamination model specified by the user.
    
    Args:
        param_names (np.array of str):
            Free parameters defining this POSEIDON model.
        star (dict):
            Collection of stellar properties used by POSEIDON.
        stellar_in (list of float | np.array of float):
            Drawn values of the stellar parameters.
        stellar_contam (str):
            Chosen prescription for modelling unocculted stellar contamination
            (Options: one_spot / one_spot_free_log_g / two_spots / 
             two_spots_free_log_g).
        N_params_cumulative (np.array of int):
            Cumulative sum of number of parameters (used for indexing).

    Returns:
        f_het (float):
            For the 'one_spot' model, the fraction of stellar photosphere 
            covered by either spots or faculae.
        f_spot (float):
            For the 'two_spots' model, the fraction of stellar photosphere 
            covered by spots.
        f_fac (float):
            For the 'two_spots' model, the fraction of stellar photosphere 
            covered by faculae.
        T_het (float):
            For the 'one_spot' model, the temperature of the heterogeneity (K).
        T_spot (float):
            For the 'two_spots' model, the temperature of the spot (K).
        T_fac (float):
            For the 'two_spots' model, the temperature of the facula (K).
        T_phot (float):
            Stellar photosphere temperature (K).
        log_g_het (float):
            For the 'one_spot' model, the log g of the heterogeneity (log10(cm/s^2)).
        log_g_spot (float):
            For the 'two_spots' model, the log g of the spot (log10(cm/s^2)).
        log_g_fac (float):
            For the 'two_spots' model, the log g of the facula (log10(cm/s^2)).
        log_g_phot (float):
            Stellar photosphere log g (log10(cm/s^2)).

    '''
    
    # Unpack names of stellar parameters
    stellar_param_names = param_names[N_params_cumulative[4]:N_params_cumulative[5]]

    # Unpack stellar properties
    T_phot_obs = star['T_eff']
    Met_phot_obs = star['Met']
    log_g_phot_obs = star['log_g']

    # Extract parameters for a single stellar heterogeneity
    if ('one_spot' in stellar_contam):

        f_het = np.array(stellar_in[np.where(stellar_param_names == 'f_het')[0][0]])
        T_het = np.array(stellar_in[np.where(stellar_param_names == 'T_het')[0][0]])
        T_phot = np.array(stellar_in[np.where(stellar_param_names == 'T_phot')[0][0]])

        # Extract log g parameters 
        if ('free_log_g' in stellar_contam):
            log_g_het = np.array(stellar_in[np.where(stellar_param_names == 'log_g_het')[0][0]])
            log_g_phot = np.array(stellar_in[np.where(stellar_param_names == 'log_g_phot')[0][0]])
        else:
            log_g_het = log_g_phot_obs
            log_g_phot = log_g_phot_obs

        # The below parameters are not used for a one heterogeneity model
        f_spot = 0.0
        f_fac = 0.0
        T_spot = T_phot_obs
        T_fac = T_phot_obs
        log_g_spot = log_g_phot_obs
        log_g_fac = log_g_phot_obs

    # Extract parameters for two stellar heterogeneities
    elif ('two_spots' in stellar_contam):

        f_spot = np.array(stellar_in[np.where(stellar_param_names == 'f_spot')[0][0]])
        f_fac = np.array(stellar_in[np.where(stellar_param_names == 'f_fac')[0][0]])
        T_spot = np.array(stellar_in[np.where(stellar_param_names == 'T_spot')[0][0]])
        T_fac = np.array(stellar_in[np.where(stellar_param_names == 'T_fac')[0][0]])
        T_phot = np.array(stellar_in[np.where(stellar_param_names == 'T_phot')[0][0]])

        # Extract log g parameters 
        if ('free_log_g' in stellar_contam):
            log_g_spot = np.array(stellar_in[np.where(stellar_param_names == 'log_g_spot')[0][0]])
            log_g_fac = np.array(stellar_in[np.where(stellar_param_names == 'log_g_fac')[0][0]])
            log_g_phot = np.array(stellar_in[np.where(stellar_param_names == 'log_g_phot')[0][0]])
        else:
            log_g_spot = log_g_phot_obs
            log_g_fac = log_g_phot_obs
            log_g_phot = log_g_phot_obs

        # The below parameters are not used for a two heterogeneity model
        f_het = 0.0
        T_het = T_phot_obs
        log_g_het = log_g_phot_obs

    return f_het, f_spot, f_fac, T_het, T_spot, T_fac, T_phot, log_g_het, \
           log_g_spot, log_g_fac, log_g_phot
<|MERGE_RESOLUTION|>--- conflicted
+++ resolved
@@ -16,11 +16,7 @@
                        species_EM_gradient, species_DN_gradient, species_vert_gradient,
                        Atmosphere_dimension, opaque_Iceberg, surface,
                        sharp_DN_transition, reference_parameter, disable_atmosphere,
-<<<<<<< HEAD
                        aerosol_species, log_P_slope_arr, number_P_knots, PT_penalty):
-=======
-                       aerosol_species, log_P_slope_arr):
->>>>>>> d256d33f
     '''
     From the user's chosen model settings, determine which free parameters 
     define this POSEIDON model. The different types of free parameters are
@@ -57,11 +53,7 @@
              two_spots_free_log_g).
         offsets_applied (str):
             Whether a relative offset should be applied to a dataset 
-<<<<<<< HEAD
-            (Options: single_dataset, two_datasets).
-=======
             (Options: single_dataset / two_datasets / three_datasets).
->>>>>>> d256d33f
         error_inflation (str):
             Whether to consider inflation of error bars in a retrieval
             (Options: Line15).
@@ -107,23 +99,17 @@
             (Options: R_p_ref / P_ref).
         disable_atmosphere (bool):
             If True, returns a flat planetary transmission spectrum @ (Rp/R*)^2
-<<<<<<< HEAD
-        aerosol (string):
-            Either 'free' or a specific aerosol
-        log_P_slope_array (np.array of float):
-            Log pressures where the temperature difference parameters are 
-            defined (Piette & Madhusudhan 2020 profile only)
-        number_P_knots (float):
-            Number of uniform knots in pressure space (only for Pelletier 2021 P-T profile)
-        PT_penalty (bool):
-            If True, introduces the sigma_smooth parameter for retrievals (only for Pelletier 2021 P-T profile)
-=======
-        aerosol_species (string):
-            Either 'free' or a specific aerosol.
+        aerosol_species (list of string):
+            Either 'free' or specific aerosol(s).
         log_P_slope_array (np.array of float):
             Log pressures where the temperature difference parameters are 
             defined (Piette & Madhusudhan 2020 profile only).
->>>>>>> d256d33f
+        number_P_knots (float):
+            Number of uniform knots in pressure space 
+            (only for the Pelletier 2021 P-T profile).
+        PT_penalty (bool):
+            If True, introduces the sigma_smooth parameter for retrievals
+            (only for the Pelletier 2021 P-T profile).
 
     Returns:
         params (np.array of str):
@@ -205,11 +191,8 @@
         #***** PT profile parameters *****#
 
         if (PT_profile not in ['isotherm', 'gradient', 'two-gradients', 'Madhu', 
-<<<<<<< HEAD
-                            'slope', 'Pelletier', 'Guillot', 'Guillot_dayside', 'Line', 'file_read']):
-=======
-                               'slope', 'file_read']):
->>>>>>> d256d33f
+                               'slope', 'Pelletier', 'Guillot', 'Guillot_dayside',
+                               'Line', 'file_read']):
             raise Exception("Error: unsupported P-T profile.")
 
         # Check profile settings are supported
@@ -249,7 +232,6 @@
                 PT_params += ['T_phot_PT']
                 for i in range(len(log_P_slope_arr)):
                     PT_params += ['Delta_T_' + str(i+1)]
-<<<<<<< HEAD
             elif (PT_profile == 'Pelletier'):
                 if number_P_knots < 3:
                     raise Exception('number_P_knots must be at least 3. (Captures top, bottom, middle pressures in log space)')
@@ -264,9 +246,6 @@
             elif (PT_profile == 'Line'):
                 PT_params += ['log_kappa_IR', 'log_gamma', 'log_gamma_2', 'alpha', 'beta', 'T_int']
             
-=======
->>>>>>> d256d33f
-            
         # 2D model (asymmetric terminator or day-night transition)
         elif (PT_dim == 2):
 
@@ -353,14 +332,9 @@
                             X_params += ['log_' + species + '_high', 'log_' + species + '_deep']
                         elif (X_profile == 'two-gradients'):  
                             X_params += ['log_' + species + '_high', 'log_' + species + '_mid', 
-<<<<<<< HEAD
-                                         'log_P_' + species + '_mid', 'log_' + species + '_deep']  
-
-=======
                                          'log_P_' + species + '_mid', 'log_' + species + '_deep']
                         elif (X_profile == 'lever'):
                             X_params += ['log_' + species + '_iso', 'log_P_' + species, 'Upsilon_' + species]
->>>>>>> d256d33f
                     else:
                         X_params += ['log_' + species]
                 
