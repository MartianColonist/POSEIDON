'''
Functions related to atmospheric retrieval.

'''

import numpy as np
import time
import os
import pymultinest
from mpi4py import MPI
from scipy.special import ndtri
from spectres import spectres
from numba.core.decorators import jit
from scipy.special import erfcinv
from scipy.special import lambertw as W
from scipy.constants import parsec

from .constants import R_J, R_E, M_J, M_E

from .parameters import split_params
from .instrument import bin_spectrum_to_data
from .utility import write_MultiNest_results, round_sig_figs, closest_index, \
                     write_retrieved_spectrum, write_retrieved_PT, \
                     write_retrieved_log_X, confidence_intervals
from .core import make_atmosphere, compute_spectrum
from .parameters import unpack_stellar_params
from .stellar import precompute_stellar_spectra, stellar_contamination_general
from .chemistry import load_chemistry_grid

comm = MPI.COMM_WORLD
rank = comm.Get_rank()

# Create global variable needed for centred log-ratio prior function
allowed_simplex = 1
allowed_simplex_surfaces = 1


def run_retrieval(planet, star, model, opac, data, priors, wl, P, 
                  P_ref = None, R_p_ref = None, P_param_set = 1.0e-2, 
                  R = None, retrieval_name = None, He_fraction = 0.17, 
                  N_slice_EM = 2, N_slice_DN = 4, constant_gravity = False,
                  spectrum_type = 'transmission', y_p = np.array([0.0]),
                  stellar_T_step = 20, stellar_log_g_step = 0.1, 
                  N_live = 400, ev_tol = 0.5, sampling_algorithm = 'MultiNest', 
                  resume = False, verbose = True, sampling_target = 'parameter',
                  chem_grid = 'fastchem', N_output_samples = 1000,):
    '''
    ADD DOCSTRING
    '''

    # Unpack planet name
    planet_name = planet['planet_name']
    
    # Unpack prior types and ranges
    prior_types = priors['prior_types']
    prior_ranges = priors['prior_ranges']

    # Unpack model properties
    model_name = model['model_name']
    chemical_species = model['chemical_species']
    param_species = model['param_species']
    param_names = model['param_names']
    stellar_contam = model['stellar_contam']
    reference_parameter = model['reference_parameter']
    disable_atmosphere = model['disable_atmosphere']
    X_profile = model['X_profile']

    # Unpack stellar properties
    if (star is not None):
        R_s = star['R_s']
        stellar_interp_backend = star['stellar_interp_backend']

    # Check that one of the two reference parameters has been provided by the user
    if ((reference_parameter == 'R_p_ref') and (P_ref is None)):
        raise Exception("Error: Must provide P_ref when R_p_ref is a free parameter.")
    if ((reference_parameter == 'P_ref') and (R_p_ref is None)):
        raise Exception("Error: Must provide R_p_ref when P_ref is a free parameter.")
    
    #if ((disable_atmosphere == True) and ('transmission' not in spectrum_type)):
    #    raise Exception("Error: An atmosphere can only be disabled for transmission spectra ")

    N_params = len(param_names)

    if (retrieval_name is None):
        retrieval_name = model_name
    else:
        retrieval_name = model_name + '_' + retrieval_name

    # Identify output directory location
    output_dir = './POSEIDON_output/' + planet_name + '/retrievals/'

    # Load chemistry grid (e.g. equilibrium chemistry) if option selected
    if (X_profile == 'chem_eq'):
        chemistry_grid = load_chemistry_grid(param_species, chem_grid, comm, rank)
    else:
        chemistry_grid = None

    # Pre-compute stellar spectra for models with unocculted spots / faculae
    if (stellar_contam != None):

        if (rank == 0):
            print("Pre-computing stellar spectra before starting retrieval...")

        # Interpolate and store stellar photosphere and heterogeneity spectra
        T_phot_grid, T_het_grid, \
        log_g_phot_grid, log_g_het_grid, \
        I_phot_grid, I_het_grid = precompute_stellar_spectra(comm, wl, star, prior_types, 
                                                             prior_ranges, stellar_contam,
                                                             stellar_T_step, stellar_log_g_step,
                                                             stellar_interp_backend)

    # No stellar grid precomputation needed for models with uniform star
    else:

        T_phot_grid, T_het_grid = None, None
        log_g_phot_grid, log_g_het_grid = None, None
        I_phot_grid, I_het_grid = None, None

    # Interpolate stellar spectrum onto planet wavelength grid (one-time operation)
    if (('transmission' not in spectrum_type) and (star != None)):

        # Load stellar spectrum
        F_s = star['F_star']
        d = planet['system_distance']
      #  wl_s = star['wl_star']

      #  if (wl_s != wl):
      #      raise Exception("Error: wavelength grid for stellar spectrum does " +
      #                      "not match wavelength grid of planet spectrum. " +
      #                      "Did you forget to provide 'wl' to create_star?")

        # Distance only used for flux ratios, so set it to 1 since it cancels
        if (d is None):
            planet['system_distance'] = 1
            d = planet['system_distance']

        # Convert stellar surface flux to observed flux at Earth
        F_s_obs = (R_s / d)**2 * F_s

    # Skip for directly imaged planets or brown dwarfs
    else:

        # Stellar flux not needed for transmission spectra
        F_s_obs = None

    if (rank == 0):
        print("POSEIDON now running '" + retrieval_name + "'")

    # Run POSEIDON retrieval using PyMultiNest
    if (sampling_algorithm == 'MultiNest'):

        # Change directory into MultiNest result file folder
        os.chdir(output_dir + 'MultiNest_raw/')

        # Set basename for MultiNest output files
        basename = retrieval_name + '-'

        # Begin retrieval timer
        if (rank == 0):
            t0 = time.perf_counter()

        # Run MultiNest
        PyMultiNest_retrieval(planet, star, model, opac, data, prior_types, 
                              prior_ranges, spectrum_type, wl, P, P_ref,
                              R_p_ref, P_param_set, He_fraction, N_slice_EM, 
                              N_slice_DN, N_params, T_phot_grid, T_het_grid, 
                              log_g_phot_grid, log_g_het_grid, I_phot_grid, 
                              I_het_grid, y_p, F_s_obs, constant_gravity,
                              chemistry_grid,
                              resume = resume, verbose = verbose,
                              outputfiles_basename = basename, 
                              n_live_points = N_live, multimodal = False,
                              evidence_tolerance = ev_tol, log_zero = -1e90,
                              importance_nested_sampling = False, 
                              sampling_efficiency = sampling_target, 
                              const_efficiency_mode = False)

        # Write retrieval results to file
        if (rank == 0):

            # Write retrieval runtime to terminal
            t1 = time.perf_counter()
            total = round_sig_figs((t1-t0)/3600.0, 2)  # Round to 2 significant figures
            
            print('POSEIDON retrieval finished in ' + str(total) + ' hours')
      
            # Write POSEIDON retrieval output files 
            write_MultiNest_results(planet, model, data, retrieval_name,
                                    N_live, ev_tol, sampling_algorithm, wl, R)

            # Compute samples of retrieved P-T, mixing ratio profiles, and spectrum
            T_low2, T_low1, T_median, \
            T_high1, T_high2, \
            log_X_low2, log_X_low1, \
            log_X_median, log_X_high1, \
            log_X_high2, \
            spec_low2, spec_low1, \
            spec_median, spec_high1, \
            spec_high2 = retrieved_samples(planet, star, model, opac, data,
                                           retrieval_name, wl, P, P_ref, R_p_ref,
                                           P_param_set, He_fraction, N_slice_EM, 
                                           N_slice_DN, spectrum_type, T_phot_grid, 
                                           T_het_grid, log_g_phot_grid,
                                           log_g_het_grid, I_phot_grid, 
                                           I_het_grid, y_p, F_s_obs,
                                           constant_gravity, chemistry_grid,
                                           N_output_samples)
                        
            # Save sampled spectrum
            write_retrieved_spectrum(retrieval_name, wl, spec_low2, 
                                     spec_low1, spec_median, spec_high1, spec_high2)
               
            # Only write retrieved P-T profile and mixing ratio arrays if atmosphere enabled
            if (disable_atmosphere == False):

                # Save sampled P-T profile
                write_retrieved_PT(retrieval_name, P, T_low2, T_low1, 
                                   T_median, T_high1, T_high2)

                # Save sampled mixing ratio profiles
                write_retrieved_log_X(retrieval_name, chemical_species, P, 
                                      log_X_low2, log_X_low1, log_X_median, 
                                      log_X_high1, log_X_high2)

            print("All done! Output files can be found in " + output_dir + "results/")
         
    comm.Barrier()

    # Change directory back to directory where user's python script is located
    os.chdir('../../../../')


def forward_model(param_vector, planet, star, model, opac, data, wl, P, P_ref_set,
                  R_p_ref_set, P_param_set, He_fraction, N_slice_EM, N_slice_DN, 
                  spectrum_type, T_phot_grid, T_het_grid, log_g_phot_grid,
                  log_g_het_grid, I_phot_grid, I_het_grid, y_p, F_s_obs,
                  constant_gravity, chemistry_grid):
    '''
    ADD DOCSTRING
    '''

    # Unpack number of free parameters
    param_names = model['param_names']
    physical_param_names = model['physical_param_names']
    surface_param_names = model['surface_param_names']

    # Unpack model properties
    radius_unit = model['radius_unit']
    mass_unit = model['mass_unit']
    distance_unit = model['distance_unit']
    N_params_cum = model['N_params_cum']
    surface = model['surface']
    stellar_contam = model['stellar_contam']
    nightside_contam = model['nightside_contam']
    disable_atmosphere = model['disable_atmosphere']
    PT_penalty = model['PT_penalty']

    # Unpack planet and star properties
    R_p = planet['planet_radius']

    if (star is not None):
        R_s = star['R_s']

    # For a retrieval we do not have user provided P-T or chemical profiles
    T_input = []
    X_input = []

    #***** Step 1: unpack parameter values from prior sample *****#
    
    physical_params, PT_params, \
    log_X_params, cloud_params, \
    geometry_params, stellar_params, \
    offset_params, err_inflation_params, \
    surface_params = split_params(param_vector, N_params_cum)
            
    # If the atmosphere is disabled
    if ((disable_atmosphere == True) and ('transmission' in spectrum_type)):

        R_p_ref = physical_params[np.where(physical_param_names == 'R_p_ref')[0][0]]

        # Convert normalised radius drawn by MultiNest back into SI
        if (radius_unit == 'R_J'):
            R_p_ref *= R_J
        elif (radius_unit == 'R_E'):
            R_p_ref *= R_E

        # The spectrum is remarkably simple for a ball of rock
        spectrum = (R_p_ref / R_s)**2 * np.ones_like(wl)

        # No atmosphere dictionary needed if atmosphere disabled
        atmosphere = None

        lnprior_TP = 0   # Not needed for flat lines, so set to zero

    else:

        # Unpack reference pressure if set as a free parameter
        if ('log_P_ref' in physical_param_names):
            P_ref = np.power(10.0, physical_params[np.where(physical_param_names == 'log_P_ref')[0][0]])
        else:
            P_ref = P_ref_set

        # Unpack reference radius if set as a free parameter
        if ('R_p_ref' in physical_param_names):
            R_p_ref = physical_params[np.where(physical_param_names == 'R_p_ref')[0][0]]

            # Convert normalised radius drawn by MultiNest back into SI
            if (radius_unit == 'R_J'):
                R_p_ref *= R_J
            elif (radius_unit == 'R_E'):
                R_p_ref *= R_E

        else:
            R_p_ref = R_p_ref_set

        # Unpack planet mass if set as a free parameter
        if ('M_p' in physical_param_names):
            M_p = physical_params[np.where(physical_param_names == 'M_p')[0][0]]

            # Convert normalised mass drawn by MultiNest back into SI
            if (mass_unit == 'M_J'):
                M_p *= M_J
            elif (mass_unit == 'M_E'):
                M_p *= M_E

        else:
            M_p = None

        # Unpack log(gravity) if set as a free parameter
        if ('log_g' in physical_param_names):
            log_g = physical_params[np.where(physical_param_names == 'log_g')[0][0]]
        else:
            log_g = None

        # Unpack system distance if set as a free parameter
        if ('d' in physical_param_names):
            d_sampled = physical_params[np.where(physical_param_names == 'd')[0][0]]

            # Convert distance drawn by MultiNest (in parsec) back into SI
            if (distance_unit == 'pc'):
                d_sampled *= parsec

            # Redefine object distance to sampled value 
            planet['system_distance'] = d_sampled

        else:
            d_sampled = planet['system_distance']

        # Unpack surface pressure if set as a free parameter
        if (surface == True) and (disable_atmosphere != True):
            P_surf = np.power(10.0, surface_params[np.where(surface_param_names == 'log_P_surf')[0][0]])
        else:
            P_surf = None

        #***** Step 2: generate atmosphere corresponding to parameter draw *****#

        atmosphere = make_atmosphere(planet, model, P, P_ref, R_p_ref, PT_params, 
                                     log_X_params, cloud_params, geometry_params,
                                     surface_params,  
                                     log_g, M_p, T_input, X_input, P_surf, P_param_set,
                                     He_fraction, N_slice_EM, N_slice_DN, 
                                     constant_gravity, chemistry_grid)
        
        # If PT_penalty is true, then you compute the PT penalty
        # Only for Pelletier 2021 profiles
        if PT_penalty == True:

            # Unpack Ptop and Pbottom 
            log_P_min = np.min(np.log10(P))
            log_P_max = np.max(np.log10(P))

            # Unpack the number of knots, T points, and sigma smooth
            num_of_knots = len(PT_params) - 1
            T_points = np.array(PT_params[:-1])
            sigma_s = PT_params[-1]

            # Delta log p goes in denominator of the sum
            # restep here just returns the spacing 
            deltalogp = np.linspace(log_P_min,log_P_max,num=num_of_knots,retstep=True)[1]

            # Sum in Equation 11, with the addition of a 1/2 ln (2 pi sigma_smooth**2) from Line et al 2011
            sum = np.sum(((T_points[2:] - 2*T_points[1:-1] + T_points[:-2])**2)/(deltalogp**3) ) - 0.5 * np.log(2*np.pi*sigma_s**2)
            
            # Prefix remains the same from Equation 11
            lnprior_TP = (-1.0/(2.0*sigma_s**2)) * (1/(log_P_max-log_P_min)) * sum

        else:
            lnprior_TP = 0
        

        #***** Step 3: generate spectrum of atmosphere ****#

        # For emission spectra retrievals we directly compute Fp (instead of Fp/F*)
        # so we can convolve and bin Fp and F* separately when comparing to data
        if (('emission' in spectrum_type) and (spectrum_type != 'direct_emission')):
            spectrum = compute_spectrum(planet, star, model, atmosphere, opac, wl,
                                        spectrum_type = ('direct_' + spectrum_type))   # Always Fp (even for secondary eclipse)

        # For transmission spectra
        else:
            spectrum = compute_spectrum(planet, star, model, atmosphere, opac, wl,
                                        spectrum_type, y_p = y_p)

        # Reject unphysical spectra (forced to be NaN by function above)
        if (np.any(np.isnan(spectrum))):
            
            # Quit if given parameter combination is unphysical
            return 0, spectrum, atmosphere, lnprior_TP

    #***** Step 4: stellar contamination *****#
    
    # Stellar contamination is only relevant for transmission spectra
    if ('transmission' in spectrum_type):

        if (stellar_contam != None):

            if ('one_spot' in stellar_contam):

                # Unpack stellar contamination parameters
                f_het, _, _, T_het, _, \
                _, T_phot, log_g_het, \
                _, _, log_g_phot = unpack_stellar_params(param_names, star, 
                                                         stellar_params, 
                                                         stellar_contam, 
                                                         N_params_cum)
                
                # Find stellar intensities at closest T and log g
                I_het = I_het_grid[closest_index(T_het, T_het_grid[0], 
                                                 T_het_grid[-1], len(T_het_grid)),
                                   closest_index(log_g_het, log_g_het_grid[0], 
                                                 log_g_het_grid[-1], len(log_g_het_grid)),
                                   :]
                I_phot = I_phot_grid[closest_index(T_phot, T_phot_grid[0], 
                                                   T_phot_grid[-1], len(T_phot_grid)),
                                     closest_index(log_g_phot, log_g_phot_grid[0], 
                                                   log_g_phot_grid[-1], len(log_g_phot_grid)),
                                     :]
                
                # Package heterogeneity properties for general contamination formula
                f_het = np.array([f_het])
                I_het = np.array([I_het])
                
            elif ('two_spots' in stellar_contam):

                # Unpack stellar contamination parameters
                _, f_spot, f_fac, _, \
                T_spot, T_fac, T_phot, \
                _, log_g_spot, log_g_fac, \
                log_g_phot = unpack_stellar_params(param_names, star, 
                                                   stellar_params, 
                                                   stellar_contam, 
                                                   N_params_cum)
                
                # Find stellar intensities at closest T and log g
                I_spot = I_het_grid[closest_index(T_spot, T_het_grid[0], 
                                                  T_het_grid[-1], len(T_het_grid)),
                                    closest_index(log_g_spot, log_g_het_grid[0], 
                                                  log_g_het_grid[-1], len(log_g_het_grid)),
                                    :]
                I_fac = I_het_grid[closest_index(T_fac, T_het_grid[0], 
                                                 T_het_grid[-1], len(T_het_grid)),
                                   closest_index(log_g_fac, log_g_het_grid[0], 
                                                 log_g_het_grid[-1], len(log_g_het_grid)),
                                   :]
                I_phot = I_phot_grid[closest_index(T_phot, T_phot_grid[0], 
                                                   T_phot_grid[-1], len(T_phot_grid)),
                                     closest_index(log_g_phot, log_g_phot_grid[0], 
                                                   log_g_phot_grid[-1], len(log_g_phot_grid)),
                                     :]
                
                # Package spot and faculae properties for general contamination formula
                f_het = np.array([f_spot, f_fac])
                I_het = np.vstack((I_spot, I_fac))
            
            # Compute wavelength-dependant stellar contamination factor
            epsilon = stellar_contamination_general(f_het, I_het, I_phot)

            # Apply multiplicative stellar contamination to spectrum
            spectrum = epsilon * spectrum

    #***** Step 5: nightside contamination (credit to John Kappelmeier) *****#
    
    # Nightside contamination is only relevant for transmission spectra
    if ('transmission' in spectrum_type):

        if (nightside_contam == True):

            # Calculate nightside thermal emission spectrum
            Fp_Fs_night = compute_spectrum(planet, star, model, atmosphere, opac, wl,
                                           spectrum_type = 'nightside_emission')
            
            # Compute wavelength-dependent nightside contamination factor
            psi = (1.0 / (1.0 + Fp_Fs_night))

            # Apply multiplicative nightside contamination to spectrum
            spectrum = psi * spectrum
            
    #***** Step 6: convolve spectrum with instrument PSF and bin to data resolution ****#

    if ('transmission' in spectrum_type):
        ymodel = bin_spectrum_to_data(spectrum, wl, data)
    else:
        F_p_binned = bin_spectrum_to_data(spectrum, wl, data)
        if ('direct' in spectrum_type):
            ymodel = F_p_binned
        else:
            F_s_binned = bin_spectrum_to_data(F_s_obs, wl, data)
            ymodel = F_p_binned/F_s_binned

    return ymodel, spectrum, atmosphere, lnprior_TP


@jit(nopython = True)
def CLR_Prior(chem_params_drawn, limit = -12.0):
    
    ''' Implements the centred-log-ratio (CLR) prior for chemical mixing ratios.
    
        CLR[i] here is the centred log-ratio transform of the mixing ratio, X[i]
       
    '''
    
    n = len(chem_params_drawn)     # Number of species free parameters

    # Limits correspond to condition that all X_i > 10^(-12)
    prior_lower_CLR = ((n-1.0)/n) * (limit * np.log(10.0) + np.log(n-1.0))      # Lower limit corresponds to species underabundant
    prior_upper_CLR = ((1.0-n)/n) * (limit * np.log(10.0))                      # Upper limit corresponds to species dominant

    CLR = np.zeros(shape=(n+1))   # Vector of CLR variables
    X = np.zeros(shape=(n+1))     # Vector of mixing ratio parameters

    # Evaluate centred log-ratio parameters by uniformly sampling between limits
    for i in range(n):
        
        CLR[1+i] = ((chem_params_drawn[i] * (prior_upper_CLR - prior_lower_CLR)) + prior_lower_CLR) 
    
    if (np.abs(np.sum(CLR[1:n])) <= prior_upper_CLR):   # Impose same prior on X_0
            
        CLR[0] = -1.0*np.sum(CLR[1:n])   # CLR variables must sum to 0, so that X_i sum to 1
        
        if ((np.max(CLR) - np.min(CLR)) <= (-1.0 * limit * np.log(10.0))):      # Necessary for all X_i > 10^(-12)    
        
            normalisation = np.sum(np.exp(CLR))
        
            for i in range(n+1):
                
                # Map log-ratio parameters to mixing ratios
                X[i] = np.exp(CLR[i]) / normalisation   # Vector of mixing ratios (should sum to 1!)
                
                # One final check that all X_i > 10^(-12)
                if (X[i] < 1.0e-12): 
                    return (np.ones(n+1)*(-50.0))    # Fails check -> return dummy array of log values
            
            return np.log10(X)   # Return vector of log-mixing ratios
        
        elif ((np.max(CLR) - np.min(CLR)) > (-1.0 * limit * np.log(10.0))):
        
            return (np.ones(n+1)*(-50.0))   # Fails check -> return dummy array of log values
    
    elif (np.abs(np.sum(CLR[1:n])) > prior_upper_CLR):   # If falls outside of allowed triangular subspace
        
        return (np.ones(n+1)*(-50.0))    # Fails check -> return dummy array of log values


def PyMultiNest_retrieval(planet, star, model, opac, data, prior_types, 
                          prior_ranges, spectrum_type, wl, P, P_ref_set, 
                          R_p_ref_set, P_param_set, He_fraction, N_slice_EM, 
                          N_slice_DN, N_params, T_phot_grid, T_het_grid, 
                          log_g_phot_grid, log_g_het_grid, I_phot_grid, 
                          I_het_grid, y_p, F_s_obs, constant_gravity,
                          chemistry_grid, **kwargs):
    ''' 
    Main function for conducting atmospheric retrievals with PyMultiNest.
    
    '''

    # Unpack model properties
    param_names = model['param_names']
    param_species = model['param_species']
    X_params = model['X_param_names']
    cloud_param_names = model['cloud_param_names']
    surface_param_names = model['surface_param_names']
    N_params_cum = model['N_params_cum']
    Atmosphere_dimension = model['Atmosphere_dimension']
    species_EM_gradient = model['species_EM_gradient']
    species_DN_gradient = model['species_DN_gradient']
    error_inflation = model['error_inflation']
    offsets_applied = model['offsets_applied']
    stellar_contam = model['stellar_contam']
    PT_penalty = model['PT_penalty']

    # Unpack number of free mixing ratio parameters for prior function  
    N_species_params = len(X_params)

    # Assign PyMultiNest keyword arguments
    n_dims = N_params
    
    # Pre-compute normalisation for log-likelihood 
    err_data = data['err_data']
    norm_log_default = (-0.5*np.log(2.0*np.pi*err_data*err_data)).sum()

    # Create variable governing if a mixing ratio parameter combination lies in 
    # the allowed CLR simplex space (X_i > 10^-12 and sum to 1)
    global allowed_simplex    # Needs to be global, as prior function has no return
    global allowed_simplex_surfaces 

    allowed_simplex = 1    # Only changes to 0 for CLR variables outside prior
    allowed_simplex_surfaces = 1
    
    # Define the prior transformation function
    def Prior(cube, ndim, nparams):
        ''' 
        Transforms the unit cube provided by MultiNest into the values of 
        each free parameter used by the forward model.
        
        '''

        # Assign prior distribution to each free parameter
        for i, parameter in enumerate(param_names):

            # First deal with all parameters besides mixing ratios 
            if (parameter not in X_params) or (parameter in ['C_to_O', 'log_Met']):

                # Uniform priors
                if (prior_types[parameter] == 'uniform'):

                    min_value = prior_ranges[parameter][0]
                    max_value = prior_ranges[parameter][1]

                    cube[i] = ((cube[i] * (max_value - min_value)) + min_value)

                # Gaussian priors
                elif (prior_types[parameter] == 'gaussian'):

                    mean = prior_ranges[parameter][0]
                    std = prior_ranges[parameter][1]

                    cube[i] = mean + (std * ndtri(cube[i]))

                # Sine priors
                elif (prior_types[parameter] == 'sine'):

                    max_value = prior_ranges[parameter][1]

                    if parameter in ['alpha', 'beta']:
                        cube[i] = (180.0/np.pi)*2.0*np.arcsin(cube[i] * np.sin((np.pi/180.0)*(max_value/2.0)))

                    elif parameter in ['theta_0']:
                        cube[i] = (180.0/np.pi)*np.arcsin((2.0*cube[i] - 1) * np.sin((np.pi/180.0)*(max_value/2.0)))

            # Draw mixing ratio parameters with uniform priors
            elif ((parameter in X_params) and (prior_types[parameter] == 'uniform')):

                # Find which chemical species this parameter represents
                for species_q in param_species:
                    phrase = '_' + species_q
                    if ((phrase + '_' in parameter) or (parameter[-len(phrase):] == phrase)):
                        species = species_q

                # For 1D models, prior just given by mixing ratio prior range
                if (Atmosphere_dimension == 1):

                    min_value = prior_ranges[parameter][0]
                    max_value = prior_ranges[parameter][1]

                    cube[i] = ((cube[i] * (max_value - min_value)) + min_value)

                # For 2D models, the prior range for 'Delta' parameters can change to satisfy mixing ratio priors
                elif (Atmosphere_dimension == 2):

                    # Absolute mixing ratio parameter comes first
                    if ('Delta' not in parameter):

                        min_value = prior_ranges[parameter][0]
                        max_value = prior_ranges[parameter][1]

                        last_value = ((cube[i] * (max_value - min_value)) + min_value)

                        cube[i] = last_value

                        # Store name of previous parameter for delta prior
                        prev_parameter = parameter
                
                    # Mixing ratio gradient parameter comes second
                    elif ('Delta' in parameter):

                        # Mixing ratio gradient parameters dynamically update allowed range
                        min_prior_abs = prior_ranges[prev_parameter][0]
                        max_prior_abs = prior_ranges[prev_parameter][1]

                        min_prior_delta = prior_ranges[parameter][0]
                        max_prior_delta = prior_ranges[parameter][1]

                        # Load chosen abundance from previous parameter
                        sampled_abundance = last_value

                        # Find largest gradient such that the abundances in all
                        # atmospheric regions satisfy the absolute abundance constraint
                        largest_delta = 2*min((sampled_abundance - min_prior_abs), 
                                              (max_prior_abs - sampled_abundance))   # This is |Delta|_max

                        # Max / min values governed by the most restrictive of
                        # delta prior or absolute prior, such that both are satisfied
                        max_value_delta = min(max_prior_delta, largest_delta)
                        min_value_delta = max(min_prior_delta, -largest_delta)
                        
                        cube[i] = ((cube[i] * (max_value_delta - min_value_delta)) + min_value_delta)
                    
                # For 3D models, the prior ranges for 'Delta' parameters can change to satisfy mixing ratio priors
                elif (Atmosphere_dimension == 3):
                        
                    # For species with 3D gradients, sample such that highest and lowest values still satisfy mixing ratio prior
                    if ((species in species_EM_gradient) and (species in species_DN_gradient)):

                        # Absolute mixing ratio parameter comes first
                        if ('Delta' not in parameter):

                            min_value = prior_ranges[parameter][0]
                            max_value = prior_ranges[parameter][1]

                            cube[i] = ((cube[i] * (max_value - min_value)) + min_value)

                            # Store name of previous parameter for next delta prior
                            prev_parameter = parameter
                        
                        # Terminator mixing ratio gradient parameter comes second
                        elif (parameter == ('Delta_log_' + species + '_term')):

                            # Mixing ratio gradient parameters dynamically update allowed range
                            min_prior_abs = prior_ranges[prev_parameter][0]
                            max_prior_abs = prior_ranges[prev_parameter][1]

                            min_prior_delta = prior_ranges[parameter][0]
                            max_prior_delta = prior_ranges[parameter][1]

                            # Load chosen abundance from previous parameter
                            sampled_abundance = cube[i-1]

                            # Find largest gradient such that the abundances in all
                            # atmospheric regions satisfy the absolute abundance constraint
                            largest_delta = 2*min((sampled_abundance - min_prior_abs), 
                                                  (max_prior_abs - sampled_abundance))   # This is |Delta|_max

                            # Max / min values governed by the most restrictive of
                            # delta prior or absolute prior, such that both are satisfied
                            max_value_delta = min(max_prior_delta, largest_delta)
                            min_value_delta = max(min_prior_delta, -largest_delta)

                            cube[i] = ((cube[i] * (max_value_delta - min_value_delta)) + min_value_delta)

                            # Store name of previous parameters for next delta prior
                            prev_prev_parameter = prev_parameter
                            prev_parameter = parameter

                        # Day-night mixing ratio gradient parameter comes third
                        elif (parameter == ('Delta_log_' + species + '_DN')):

                            # Mixing ratio gradient parameters dynamically update allowed range
                            min_prior_abs = prior_ranges[prev_prev_parameter][0]
                            max_prior_abs = prior_ranges[prev_prev_parameter][1]

                            min_prior_delta_DN = prior_ranges[parameter][0]
                            max_prior_delta_DN = prior_ranges[parameter][1]

                            # Find minimum and maximum mixing ratio in terminator plane (i.e. evening/morning)
                            max_term_abundance = cube[i-2] + abs(cube[i-1]/2.0)  # log_X_term_bar + |delta_log_X_term|/2
                            min_term_abundance = cube[i-2] - abs(cube[i-1]/2.0)  # log_X_term_bar - |delta_log_X_term|/2

                            # Find largest gradient such that the abundances in all
                            # atmospheric regions satisfy the absolute abundance constraint
                            largest_delta = 2*min((min_term_abundance - min_prior_abs), 
                                                    (max_prior_abs - max_term_abundance))   # This is |Delta|_max

                            # Max / min values governed by the most restrictive of
                            # delta priors or absolute prior, such that both are satisfied
                            max_value_delta_DN = min(max_prior_delta_DN, largest_delta)
                            min_value_delta_DN = max(min_prior_delta_DN, -largest_delta)

                            cube[i] = ((cube[i] * (max_value_delta_DN - min_value_delta_DN)) + min_value_delta_DN)

                    # Species with a 2D gradient (or no gradient) within a 3D model reduces to the 2D case above
                    else:

                        # Absolute mixing ratio parameter comes first
                        if ('Delta' not in parameter):

                            min_value = prior_ranges[parameter][0]
                            max_value = prior_ranges[parameter][1]

                            last_value = ((cube[i] * (max_value - min_value)) + min_value)

                            cube[i] = last_value

                            # Store name of previous parameter for delta prior
                            prev_parameter = parameter
                    
                        # Mixing ratio gradient parameter comes second
                        elif ('Delta' in parameter):

                            # Mixing ratio gradient parameters dynamically update allowed range
                            min_prior_abs = prior_ranges[prev_parameter][0]
                            max_prior_abs = prior_ranges[prev_parameter][1]

                            min_prior_delta = prior_ranges[parameter][0]
                            max_prior_delta = prior_ranges[parameter][1]

                            # Load chosen abundance from previous parameter
                            sampled_abundance = last_value

                            # Find largest gradient such that the abundances in all
                            # atmospheric regions satisfy the absolute abundance constraint
                            largest_delta = 2*min((sampled_abundance - min_prior_abs), 
                                                  (max_prior_abs - sampled_abundance))   # This is |Delta|_max

                            # Max / min values governed by the most restrictive of
                            # delta prior or absolute prior, such that both are satisfied
                            max_value_delta = min(max_prior_delta, largest_delta)
                            min_value_delta = max(min_prior_delta, -largest_delta)
                            
                            cube[i] = ((cube[i] * (max_value_delta - min_value_delta)) + min_value_delta)
                    
        # If mixing ratio parameters have centred-log ratio prior, treat separately 
        if ('CLR' in prior_types.values()):

            # Random numbers from 0 to 1 corresponding to mixing ratio parameters
            chem_drawn = np.array(cube[N_params_cum[1]:N_params_cum[2]])

            # Load Lower limit on log mixing ratios specified by user
            limit = prior_ranges[X_params[0]][0]   # Same for all CLR variables, so choose first one

            # Map random numbers to CLR variables, than transform to mixing ratios
            log_X = CLR_Prior(chem_drawn, limit)
            
            # Check if this random parameter draw lies in the allowed simplex space (X_i > 10^-12 and sum to 1)
            global allowed_simplex     # Needs a global, as prior function has no return

            if (log_X[1] == -50.0): 
                allowed_simplex = 0       # Mixing ratios outside allowed simplex space -> model rejected by likelihood
            elif (log_X[1] != -50.0): 
                allowed_simplex = 1       # Likelihood will be computed for this parameter combination
                
            # Pass the mixing ratios corresponding to the sampled CLR variables to MultiNest
            for i in range(N_species_params):
                
                i_prime = N_params_cum[1] + i
                
                cube[i_prime] = log_X[(1+i)]   # log_X[0] is not a free parameter

        # If surface percentages have centred-log ratio prior, treat separately 
        if ('CLR_surface' in prior_types.values()):

            # cube is not an array, and has to be turned into an array for the next line
            # here we are drawing the drawn parameters that correspond to surface params
            surface_drawn = np.array(cube[N_params_cum[7]:N_params_cum[8]])

            # then we only pull the ones that are specifically for the percentages (since that is what can be an input to CLR)
            surface_percentage_indices = np.where(np.char.find(surface_param_names,'percentage')!= -1)[0]
            surface_percentage_drawn = surface_drawn[np.where(np.char.find(surface_param_names,'percentage')!= -1)[0]]

            # This is just a quick fix right now, but the first parameter isn't consider free 
            # Since the clr prior makes sure it adds to one 
            surface_percentage_drawn_CLR = surface_percentage_drawn[1:]

            # Load Lower limit on log mixing ratios specified by user
            # The limit is the lower range of the prior ranges for the surface percentages
            # This line of code finds the first instance of a parameter name with 'percentage' in it 
            # Then it pulls the prior range of that variable from the prior ranges dictionary and takes the lower limit
            limit = prior_ranges[param_names[np.where(np.char.find(param_names,'percentage')!= -1)[0]][0]][0]
            
            # Map random numbers to CLR variables, than transform to mixing ratios
            # CLR_Prior only works when the number of free params > 2 (so 3 surface components)
            if len(surface_percentage_drawn_CLR) > 1:
                
                #print('OG percentages:', surface_percentage_drawn)
                #print('Sum to 1: ',surface_percentage_drawn/np.sum(surface_percentage_drawn))
                log_X = CLR_Prior(surface_percentage_drawn_CLR, limit = limit)
                #print('log_X: ', log_X)
                #print('10**log_X: ',10**log_X)
                
                surface_percentages_CLR = log_X
            else:
                # For n = 2, you just take the average
                surface_percentages_CLR = surface_percentage_drawn/np.sum(surface_percentage_drawn)
                
                # For the global variable, this must be defined
                log_X = np.log10(surface_percentages_CLR)

                surface_percentages_CLR = log_X

            # Check if this random parameter draw lies in the allowed simplex space (X_i > 10^-12 and sum to 1)
            global allowed_simplex_surfaces     # Needs a global, as prior function has no return

            if (log_X[1] == -50.0): 
                allowed_simplex_surfaces = 0       # Mixing ratios outside allowed simplex space -> model rejected by likelihood
            elif (log_X[1] != -50.0): 
                allowed_simplex_surfaces = 1       # Likelihood will be computed for this parameter combination

            # adds number of params before surface_percentage_indices to get right index in cube
            surface_percentage_indices = N_params_cum[7]+surface_percentage_indices
            
            # I couldn't get the CLR prior to work, but this just replaces things in the cube... which should work
            counter = 0
            for n in surface_percentage_indices:
                cube[n] = surface_percentages_CLR[counter]
                counter += 1

        # If the surface percentages are uniform, need to make sure they are normalized to 1 
        # Note that this step occurs later in core.py in compute_spectrum()
        # But it also needs to happen here for retrievals so that cube is updated with correct values
<<<<<<< HEAD
        if any('percentage' in s for s in surface_param_names ) and ('CLR_surface' not in prior_types.values()):
=======
        if any('percentage' in s for s in surface_param_names) and ('CLR_surface' not in prior_types.values()):
>>>>>>> 1b4a25fc

            # cube is not an array, and has to be turned into an array for the next line
            # here we are drawing the drawn parameters that correspond to surface params
            surface_drawn = np.array(cube[N_params_cum[7]:N_params_cum[8]])

            # then we only pull the ones that are specifically for the percentages 
            surface_percentage_indices = np.where(np.char.find(surface_param_names,'percentage')!= -1)[0]
            surface_percentage_drawn = surface_drawn[np.where(np.char.find(surface_param_names,'percentage')!= -1)[0]]

<<<<<<< HEAD
            #print('before surface drawn, log ', surface_percentage_drawn)

=======
>>>>>>> 1b4a25fc
            # if they are log, will need to take 10** before normalizing 
            if any("log" in s for s in surface_param_names[np.where(np.char.find(surface_param_names,'percentage')!= -1)[0]]):
                surface_percentage_drawn = np.power(10,surface_percentage_drawn)

<<<<<<< HEAD
            #print('before surface drawn', surface_percentage_drawn, np.sum(surface_percentage_drawn))

            # Normalize the percentages so they add up to one 
            surface_percentages_normalized = surface_percentage_drawn/np.sum(surface_percentage_drawn)

            #print('after normalization ', surface_percentages_normalized, np.sum(surface_percentages_normalized))

=======
            # Normalize the percentages so they add up to one 
            surface_percentages_normalized = surface_percentage_drawn/np.sum(surface_percentage_drawn)

>>>>>>> 1b4a25fc
            # If they are log, take the log again after normalizing 
            if any("log" in s for s in surface_param_names[np.where(np.char.find(surface_param_names,'percentage')!= -1)[0]]):
                surface_percentages_normalized = np.log10(surface_percentages_normalized)

<<<<<<< HEAD
            #print('after normalization, log ', surface_percentages_normalized)

            # Redefine cube with those percentages 
            # adds number of params before surface_percentage_indices to get right index in cube
            surface_percentage_indices = N_params_cum[7]+surface_percentage_indices
            
            # I couldn't get the CLR prior to work, but this just replaces things in the cube... which should work
            counter = 0
            #print('before cube',cube[N_params_cum[7]:N_params_cum[8]])
            for n in surface_percentage_indices:
                cube[n] = surface_percentages_normalized[counter]
                counter += 1

            #print('after',cube[N_params_cum[7]:N_params_cum[8]])
=======
            # Redefine cube with those percentages 
            # adds number of params before surface_percentage_indices to get right index in cube
            surface_percentage_indices = N_params_cum[7]+surface_percentage_indices
>>>>>>> 1b4a25fc
            
            # I couldn't get the CLR prior to work, but this just replaces things in the cube... which should work
            counter = 0
            for n in surface_percentage_indices:
                cube[n] = surface_percentages_normalized[counter]
                counter += 1

        # If there are patchy multiple clouds (f_both, f_aerosol_1, and f_aerosol_2)
        # The parameters need to be normalized to 1 in the cube
        # This step also occurs in core.py in compute_spectrum()
        if any('f_both' in s for s in cloud_param_names):

            # cube is not an array, and has to be turned into an array for the next line
            # here we are drawing the drawn parameters that correspond to cloud params
            cloud_drawn = np.array(cube[N_params_cum[2]:N_params_cum[3]])

            f_both = cloud_drawn[np.where(np.char.find(cloud_param_names,'f_both')!= -1)[0]]
            f_aerosol_1 = cloud_drawn[np.where(np.char.find(cloud_param_names,'f_aerosol_1')!= -1)[0]]
            f_aerosol_2 = cloud_drawn[np.where(np.char.find(cloud_param_names,'f_aerosol_2')!= -1)[0]]
            f_clear = cloud_drawn[np.where(np.char.find(cloud_param_names,'f_clear')!= -1)[0]]

            sum_to_normalize_to = f_both + f_aerosol_1 + f_aerosol_2 + f_clear
            f_both = f_both/(sum_to_normalize_to)
            f_aerosol_1 = f_aerosol_1/(sum_to_normalize_to)
            f_aerosol_2 = f_aerosol_2/(sum_to_normalize_to)
            f_clear = f_clear/(sum_to_normalize_to)

            # Replace f values with new normalized ones
            # np.where returns a 2d array of indices which is why you have to take two [0] [0]
            cube[N_params_cum[2]+np.where(np.char.find(cloud_param_names,'f_both')!= -1)[0][0]] = f_both
            cube[N_params_cum[2]+np.where(np.char.find(cloud_param_names,'f_aerosol_1')!= -1)[0][0]] = f_aerosol_1
            cube[N_params_cum[2]+np.where(np.char.find(cloud_param_names,'f_aerosol_2')!= -1)[0][0]] = f_aerosol_2
            cube[N_params_cum[2]+np.where(np.char.find(cloud_param_names,'f_clear')!= -1)[0][0]] = f_clear

    # Define the log-likelihood function
    def LogLikelihood(cube, ndim, nparams):
        ''' 
        Evaluates the log-likelihood for a given point in parameter space.
        
        Works by generating a PT profile, calculating the opacity in the
        model atmosphere, computing the resulting spectrum and finally 
        convolving and integrating the spectrum to produce model data 
        points for each instrument.
        
        The log-likelihood is then evaluated using the difference between 
        the binned spectrum and the actual data points. 
        
        '''
        
        #***** Check for non-allowed parameter values *****#

        # Immediately reject samples falling outside of mixing ratio simplex (CLR prior only)
        global allowed_simplex
        if (allowed_simplex == 0):
            loglikelihood = -1.0e100   
            return loglikelihood
        
        global allowed_simplex_surfaces
        if (allowed_simplex_surfaces == 0):
            loglikelihood = -1.0e100   
            return loglikelihood
        
        # Unpack stellar parameters
        _, _, _, _, \
        _, stellar_params, \
        _, _, _ = split_params(cube, N_params_cum)

        # Reject models with spots hotter than faculae (by definition)
        if ((stellar_contam != None) and ('two_spots' in stellar_contam)):

            # Unpack stellar contamination parameters
            _, _, _, _, \
            T_spot, T_fac, T_phot, \
            _, _, _, _ = unpack_stellar_params(param_names, star, stellar_params, 
                                               stellar_contam, N_params_cum)
                            
            if ((T_spot > T_phot) or (T_fac < T_phot) or (T_spot > T_fac)):
                loglikelihood = -1.0e100   
                return loglikelihood
                
        
        #***** For valid parameter combinations, run forward model *****#

        ymodel, spectrum, _, lnprior_TP = forward_model(cube, planet, star, model, opac, data, 
                                                        wl, P, P_ref_set, R_p_ref_set, P_param_set, 
                                                        He_fraction, N_slice_EM, N_slice_DN, 
                                                        spectrum_type, T_phot_grid, T_het_grid, 
                                                        log_g_phot_grid, log_g_het_grid,
                                                        I_phot_grid, I_het_grid, y_p, F_s_obs,
                                                        constant_gravity, chemistry_grid)
        
        # Reject unphysical spectra (forced to be NaN by function above)
        if (np.any(np.isnan(spectrum))):
            
            # Assign penalty to likelihood => point ignored in retrieval
            loglikelihood = -1.0e100
            
            # Quit if given parameter combination is unphysical
            return loglikelihood
        
        
        #***** Handle error bar inflation and offsets (if optionally enabled) *****#

        _, _, _, _, _, _, \
        offset_params, err_inflation_params, _ = split_params(cube, N_params_cum)
        
        # Load error bars specified in data files
        err_data = data['err_data']
        
        # Compute effective error, if unknown systematics included
        if (error_inflation == 'Line15'):
            err_eff_sq = (err_data*err_data + np.power(10.0, err_inflation_params[0]))
            norm_log = (-0.5*np.log(2.0*np.pi*err_eff_sq)).sum()
        else: 
            err_eff_sq = err_data*err_data
            norm_log = norm_log_default

        # Load transit depth data points and indices of any offset ranges
      #  ydata = data['ydata']
      #  offset_start = data['offset_start']
      #  offset_end = data['offset_end']

        # Apply relative offset between datasets
      #  if (offsets_applied == 'single_dataset'):
      #      ydata_adjusted = ydata.copy()
      #      ydata_adjusted[offset_start:offset_end] -= offset_params[0]*1e-6  # Convert from ppm to transit depth
      #  else: 
      #      ydata_adjusted = ydata

        # Load transit depth data points and indices of any offset ranges
        ydata = data['ydata']
        offset_start = data['offset_start']
        offset_end = data['offset_end']

        offset_1_start = data['offset_1_start']
        offset_1_end = data['offset_1_end']
        offset_2_start = data['offset_2_start']
        offset_2_end = data['offset_2_end']
        offset_3_start = data['offset_3_start']
        offset_3_end = data['offset_3_end']

        # Apply relative offset between datasets
        if (offsets_applied == 'single_dataset'):

            ydata_adjusted = ydata.copy()

            # One offset for one dataset
            if offset_1_start == 0:
                ydata_adjusted[offset_start:offset_end] -= offset_params[0]*1e-6  # Convert from ppm to transit depth
            
            # Else, you have multiple datasets lumped together with a single offset
            else:
                for n in range(len(offset_1_start)):
                    ydata_adjusted[offset_1_start[n]:offset_1_end[n]] -= offset_params[0]*1e-6 

        elif (offsets_applied == 'two_datasets'):

            ydata_adjusted = ydata.copy()

            # Two offsets for two datasets
            if offset_1_start == 0:
                ydata_adjusted[offset_start[0]:offset_end[0]] -= offset_params[0]*1e-6
                ydata_adjusted[offset_start[1]:offset_end[1]] -= offset_params[1]*1e-6
            
            # Else, you have multiple datasets lumped together in both or either offset
            else:
                for n in range(len(offset_1_start)):
                    ydata_adjusted[offset_1_start[n]:offset_1_end[n]] -= offset_params[0]*1e-6 
                for m in range(len(offset_2_start)):
                    ydata_adjusted[offset_2_start[m]:offset_2_end[m]] -= offset_params[1]*1e-6 

        elif (offsets_applied == 'three_datasets'):

            ydata_adjusted = ydata.copy()

            # Three offsets for three dataseets
            if offset_1_start == 0:
                ydata_adjusted[offset_start[0]:offset_end[0]] -= offset_params[0]*1e-6
                ydata_adjusted[offset_start[1]:offset_end[1]] -= offset_params[1]*1e-6
                ydata_adjusted[offset_start[2]:offset_end[2]] -= offset_params[2]*1e-6

            # Else, you have multiple datasets lumped together in both or either offset
            else:
                for n in range(len(offset_1_start)):
                    ydata_adjusted[offset_1_start[n]:offset_1_end[n]] -= offset_params[0]*1e-6 
                for m in range(len(offset_2_start)):
                    ydata_adjusted[offset_2_start[m]:offset_2_end[m]] -= offset_params[1]*1e-6 
                for s in range(len(offset_3_start)):
                    ydata_adjusted[offset_3_start[s]:offset_3_end[s]] -= offset_params[2]*1e-6 
            
        else: 
            ydata_adjusted = ydata
        
        
        #***** Calculate ln(likelihood) ****#
    
        loglikelihood = (-0.5*((ymodel - ydata_adjusted)**2)/err_eff_sq).sum()
        loglikelihood += norm_log

        # Add the PT penalty 
        loglikelihood += lnprior_TP
                    
        return loglikelihood
    
    # Run PyMultiNest
    pymultinest.run(LogLikelihood, Prior, n_dims, **kwargs)
	

def retrieved_samples(planet, star, model, opac, data, retrieval_name, wl, P, 
                      P_ref_set, R_p_ref_set, P_param_set, He_fraction, 
                      N_slice_EM, N_slice_DN, spectrum_type, T_phot_grid, 
                      T_het_grid, log_g_phot_grid, log_g_het_grid, I_phot_grid, 
                      I_het_grid, y_p, F_s_obs, constant_gravity, 
                      chemistry_grid, N_output_samples):
    '''
    ADD DOCSTRING
    '''

    # Load relevant output directory
    output_prefix = retrieval_name + '-'

    # Unpack number of free parameters
    param_names = model['param_names']
    n_params = len(param_names)

    # Unpack model properties
    disable_atmosphere = model['disable_atmosphere']
    
    # Run PyMultiNest analyser to extract posterior samples
    analyzer = pymultinest.Analyzer(n_params, outputfiles_basename = output_prefix,
                                    verbose = False)
    samples = analyzer.get_equal_weighted_posterior()[:,:-1]

    # Find total number of available posterior samples from MultiNest 
    N_samples_total = len(samples[:,0])
    
    # Randomly draw parameter samples from posterior
    N_sample_draws = min(N_samples_total, N_output_samples)
    sample = np.random.choice(len(samples), N_sample_draws, replace=False)

    print("Now generating " + str(N_sample_draws) + " sampled spectra and " + 
          "P-T profiles from the posterior distribution...")
                    
    # Generate spectrum and PT profiles from selected samples
    for i in range(N_sample_draws):

        # Estimate run time for this function based on one model evaluation
        if (i == 0):
            t0 = time.perf_counter()   # Time how long one model takes

        param_vector = samples[sample[i],:]

        ymodel, spectrum, \
        atmosphere, _ = forward_model(param_vector, planet, star, model, opac, data, 
                                   wl, P, P_ref_set, R_p_ref_set, P_param_set, 
                                   He_fraction, N_slice_EM, N_slice_DN, 
                                   spectrum_type, T_phot_grid, T_het_grid, 
                                   log_g_phot_grid, log_g_het_grid,
                                   I_phot_grid, I_het_grid, y_p, F_s_obs,
                                   constant_gravity, chemistry_grid)

        # Based on first model, create arrays to store retrieved temperature, spectrum, and mixing ratios
        if (i == 0):

            # Estimate run time for this function based on one model evaluation
            t1 = time.perf_counter()
            total = round_sig_figs((N_sample_draws * (t1-t0)/60.0), 2)  # Round to 2 significant figures
            
            print('This process will take approximately ' + str(total) + ' minutes')

            # Only store T and log X if an atmosphere enabled
            if (disable_atmosphere == False):

                # Find size of mixing ratio field (same as temperature field)
                N_species, N_D, N_sectors, N_zones = np.shape(atmosphere['X'])

                # Create arrays to store sampled retrieval outputs
                T_stored = np.zeros(shape=(N_sample_draws, N_D, N_sectors, N_zones))
                log_X_stored = np.zeros(shape=(N_sample_draws, N_species, N_D, N_sectors, N_zones))

            spectrum_stored = np.zeros(shape=(N_sample_draws, len(wl)))

        if (disable_atmosphere == False):

            # Store temperature field and mixing ratios in sample arrays
            T_stored[i,:,:,:] = atmosphere['T']
            log_X_stored[i,:,:,:,:] = np.log10(atmosphere['X'])

        # Store spectrum in sample array
        spectrum_stored[i,:] = spectrum
            
    # Compute 1 and 2 sigma confidence intervals for P-T and mixing ratio profiles and spectrum
        
    # P-T profile
    if (disable_atmosphere == False):
        _, T_low2, T_low1, T_median, \
        T_high1, T_high2, _ = confidence_intervals(N_sample_draws, 
                                                T_stored[:,:,0,0], N_D)
    else:
        T_low2, T_low1, T_median, T_high1, T_high2 = None, None, None, None, None

    # Mixing ratio profiles
    if (disable_atmosphere == False):

        log_X_low2 = np.zeros(shape=(N_species, N_D))
        log_X_low1 = np.zeros(shape=(N_species, N_D))
        log_X_median = np.zeros(shape=(N_species, N_D))
        log_X_high1 = np.zeros(shape=(N_species, N_D))
        log_X_high2 = np.zeros(shape=(N_species, N_D))

        for q in range(N_species):

            _, log_X_low2[q,:], log_X_low1[q,:], \
            log_X_median[q,:], log_X_high1[q,:], \
            log_X_high2[q,:], _ = confidence_intervals(N_sample_draws, 
                                                    log_X_stored[:,q,:,0,0], N_D)
            
    else:

        log_X_low2, log_X_low1, log_X_median, \
        log_X_high1, log_X_high2 = None, None, None, None, None
    
    # Spectrum
    _, spec_low2, spec_low1, spec_median, \
    spec_high1, spec_high2, _ = confidence_intervals(N_sample_draws, 
                                                     spectrum_stored, len(wl))
    
    return T_low2, T_low1, T_median, T_high1, T_high2, \
           log_X_low2, log_X_low1, log_X_median, log_X_high1, log_X_high2, \
           spec_low2, spec_low1, spec_median, spec_high1, spec_high2


def get_retrieved_atmosphere(planet, model, P, P_ref_set = 10, R_p_ref_set = None, 
                             median = False, best_fit = True,
                             P_param_set = 1.0e-2, He_fraction = 0.17,
                             N_slice_EM = 2, N_slice_DN = 4, 
                             constant_gravity = False, chemistry_grid = None,
                             specific_param_values = [],
                             verbose = False):
    '''
    Creates the atmosphere dictionary for the median or best fit spectrum of a retrieval.

    Args:
        planet (dict):
            Collection of planetary properties used POSEIDON.
        model (dict):
            A specific description of a given POSEIDON model.
        P (np.array of float):
            Model pressure grid (bar).
        P_ref (float):
            Reference pressure (bar).
        R_p_ref (float):
            Planet radius corresponding to reference pressure (m).
        median (optional, bool)
            Option to create an atmosphere from the median retrieved spectrum.
        best_fit (optional, bool)
            Option to create an atmosphere from the best fit retrieved spectrum
                He_fraction (float):
            Assumed H2/He ratio (0.17 default corresponds to the solar ratio).
        N_slice_EM (even int):
            Number of azimuthal slices in the evening-morning transition region.
        N_slice_DN (even int):
            Number of zenith slices in the day-night transition region.
        constant_gravity (bool):
            If True, disable inverse square law gravity (only for testing).
        chemistry_grid (dict):
            For models with a pre-computed chemistry grid only, this dictionary
            is produced in chemistry.py.
        specific_param_values (list):
            If a specific parameter combination is provided, this will be used
            instead of the median or best fit parameters.

    Returns:
        atmosphere (dict):
                Collection of atmospheric properties required to compute the
                resultant spectrum of the planet.
    '''

    # unpack planet
    planet_name = planet['planet_name']

    # unpack model
    param_names = model['param_names']
    N_params_cum = model['N_params_cum']
    physical_param_names = model['physical_param_names']

    radius_unit = model['radius_unit']
    mass_unit = model['mass_unit']
    surface = model['surface']

    # no user defined T_input and X_input in retrievals
    T_input = []
    X_input = []

    # Use specific parameter combination if provided
    if (specific_param_values != []):
        param_values = specific_param_values

    # Or load the median or best-fitting parameters from the MultiNest output
    else:

        # Identify output directory location
        output_dir = './POSEIDON_output/' + planet_name + '/retrievals/'

        # Load relevant output directory
        output_prefix = model['model_name'] + '-'

        # Change directory into MultiNest result file folder
        os.chdir(output_dir + 'MultiNest_raw/')

        # Run PyMultiNest analyser to extract posterior samples
        analyzer = pymultinest.Analyzer(len(param_names), outputfiles_basename = output_prefix,
                                        verbose = False)
        
        # get parameter values for either the median or best fit model
        if median == True and best_fit == False:

            # get stats 
            stats = analyzer.get_stats()

            # create empty list to store parameter values
            param_values = []
            
            # loop over all parameters in model
            for i in range(len(param_names)):
                param_values.append(stats['marginals'][i]['median'])

        
        elif median == False and best_fit == True:

            # get best fit parameter values
            best_fit = analyzer.get_best_fit()
            param_values = best_fit['parameters']


        # catch cases where median and best fit are both true or both false
        elif (median == False and best_fit == False) or (median == True and best_fit == True):
            # Change directory back to directory where user's python script is located
            os.chdir('../../../../')
            raise Exception("Please specify either median or best fit model as True")
        

        # Change directory back to directory where user's python script is located
        os.chdir('../../../../')


    # split parameters into each atmosphere category
    physical_params, PT_params, \
    log_X_params, cloud_params, \
    geometry_params, stellar_params, \
    offset_params, err_inflation_params, \
    surface_params = split_params(param_values, N_params_cum)
    
    # Unpack reference pressure if set as a free parameter
    if ('log_P_ref' in physical_param_names):
        P_ref = np.power(10.0, physical_params[np.where(physical_param_names == 'log_P_ref')[0][0]])
    else:
        P_ref = P_ref_set

    # Unpack reference radius if set as a free parameter
    if ('R_p_ref' in physical_param_names):
        R_p_ref = physical_params[np.where(physical_param_names == 'R_p_ref')[0][0]]

        # Convert normalised radius drawn by MultiNest back into SI
        if (radius_unit == 'R_J'):
            R_p_ref *= R_J
        elif (radius_unit == 'R_E'):
            R_p_ref *= R_E
        else:
            R_p_ref = R_p_ref_set

    # Unpack planet mass if set as a free parameter
    if ('M_p' in physical_param_names):
        M_p = physical_params[np.where(physical_param_names == 'M_p')[0][0]]

        # Convert normalised mass drawn by MultiNest back into SI
        if (mass_unit == 'M_J'):
            M_p *= M_J
        elif (mass_unit == 'M_E'):
            M_p *= M_E

    else:
        M_p = None

    # Unpack log(gravity) if set as a free parameter
    if ('log_g' in physical_param_names):
        log_g = physical_params[np.where(physical_param_names == 'log_g')[0][0]]
    else:
        log_g = None

    # Unpack surface pressure if set as a free parameter
    if ((surface == True) and ('log_P_surf' in physical_param_names)):
        P_surf = np.power(10.0, physical_params[np.where(physical_param_names == 'log_P_surf')[0][0]])
    else:
        P_surf = None

    if verbose == True:
        print('R_p_ref = ', physical_params[np.where(physical_param_names == 'R_p_ref')[0][0]], '* ', radius_unit)
        print('PT_params = np.array(', PT_params,')')
        print('log_X_params = np.array(', log_X_params,')')
        print('cloud_params = np.array(', cloud_params,')')
        print('geometry_params = np.array(', geometry_params,')')
        print('surface_params = np.array(', surface_params,')')
    
    # make atmosphere 
    atmosphere = make_atmosphere(planet, model, P, P_ref, R_p_ref, PT_params, 
                                 log_X_params, cloud_params, geometry_params,
                                 surface_params,
                                 log_g = log_g, M_p = M_p, T_input = T_input,
                                 X_input = X_input, P_surf = P_surf,
                                 P_param_set = P_param_set, He_fraction = He_fraction, 
                                 N_slice_EM = N_slice_EM, N_slice_DN = N_slice_DN, 
                                 constant_gravity = constant_gravity,
                                 chemistry_grid = chemistry_grid)
    
    return atmosphere


#***** Compute Bayes factors, sigma significance etc *****#

def Z_to_sigma(ln_Z1, ln_Z2):
    ''' 
    Convert the log-evidences of two models to a sigma confidence level.
    
    '''
    
    np.set_printoptions(precision=50)

    B = np.exp(ln_Z1 - ln_Z2)                        # Bayes factor
    p = np.real(np.exp(W((-1.0/(B*np.exp(1))),-1)))  # p-value

    sigma = np.sqrt(2)*erfcinv(p)    # Equivalent sigma
    
    #print "p-value = ", p
    #print "n_sigma = ", sigma
    
    return B, sigma   


def Bayesian_model_comparison(planet_name, model_1, model_2,
                              ln_Z_format = '{:.2f}', B_format = '{:.2e}',
                              ln_B_format = '{:.2f}', sigma_format = '{:.1f}'):
    '''    
    Conduct Bayesian model comparison between the outputs of two retrievals. 
    This function outputs the Bayes factor and equivalent sigma significance 
    comparing the two models.
        
    '''

    # Unpack model properties
    model_1_name = model_1['model_name']
    model_2_name = model_2['model_name']
    n_params_1 = len(model_1['param_names'])
    n_params_2 = len(model_2['param_names'])

    # Access directory containing raw MultiNest files
    output_dir = './POSEIDON_output/' + planet_name + '/retrievals/MultiNest_raw/'

    # Change directory into MultiNest result file folder
    os.chdir(output_dir)

    # Load relevant output directory
    model_1_prefix = model_1_name + '-'
    model_2_prefix = model_2_name + '-'
    
    # Run PyMultiNest analyser
    analyzer_1 = pymultinest.Analyzer(n_params_1, outputfiles_basename = model_1_prefix,
                                      verbose = False)
    analyzer_2 = pymultinest.Analyzer(n_params_2, outputfiles_basename = model_2_prefix,
                                      verbose = False)  

    # Extract Bayesian evidence of each model
    stats_1 = analyzer_1.get_stats()
    stats_2 = analyzer_2.get_stats()
    
    ln_Z_1 = stats_1['nested sampling global log-evidence']
    ln_Z_2 = stats_2['nested sampling global log-evidence']
    ln_Z_1_err = stats_1['nested sampling global log-evidence error']
    ln_Z_2_err = stats_2['nested sampling global log-evidence error']

    # Compute Bayes factor and equivalent sigma significance
    Bayes_factor, n_sigma = Z_to_sigma(ln_Z_1, ln_Z_2)

    print("Bayesian evidences:\n")
    print("Model " + model_1_name + ": ln Z = " + ln_Z_format.format(ln_Z_1) +
          " +/- " + ln_Z_format.format(ln_Z_1_err))
    print("Model " + model_2_name + ": ln Z = " + ln_Z_format.format(ln_Z_2) +
          " +/- " + ln_Z_format.format(ln_Z_2_err) + "\n")

    print("Bayes factor:\n")
    print("B = " + B_format.format(Bayes_factor))
    print("ln B = " + ln_B_format.format(np.log(Bayes_factor)) + "\n")

    if (Bayes_factor > 1):
        print("'Equivalent' detection significance:\n")
        print(sigma_format.format(n_sigma) + " σ\n")
    else:
        print("No detection of the reference model, model " + model_2_name + 
              " is preferred.\n")

    # Change directory back to directory where user's python script is located
    os.chdir('../../../../')
    
    return
                                <|MERGE_RESOLUTION|>--- conflicted
+++ resolved
@@ -906,11 +906,7 @@
         # If the surface percentages are uniform, need to make sure they are normalized to 1 
         # Note that this step occurs later in core.py in compute_spectrum()
         # But it also needs to happen here for retrievals so that cube is updated with correct values
-<<<<<<< HEAD
-        if any('percentage' in s for s in surface_param_names ) and ('CLR_surface' not in prior_types.values()):
-=======
         if any('percentage' in s for s in surface_param_names) and ('CLR_surface' not in prior_types.values()):
->>>>>>> 1b4a25fc
 
             # cube is not an array, and has to be turned into an array for the next line
             # here we are drawing the drawn parameters that correspond to surface params
@@ -920,35 +916,18 @@
             surface_percentage_indices = np.where(np.char.find(surface_param_names,'percentage')!= -1)[0]
             surface_percentage_drawn = surface_drawn[np.where(np.char.find(surface_param_names,'percentage')!= -1)[0]]
 
-<<<<<<< HEAD
-            #print('before surface drawn, log ', surface_percentage_drawn)
-
-=======
->>>>>>> 1b4a25fc
             # if they are log, will need to take 10** before normalizing 
             if any("log" in s for s in surface_param_names[np.where(np.char.find(surface_param_names,'percentage')!= -1)[0]]):
                 surface_percentage_drawn = np.power(10,surface_percentage_drawn)
 
-<<<<<<< HEAD
-            #print('before surface drawn', surface_percentage_drawn, np.sum(surface_percentage_drawn))
-
             # Normalize the percentages so they add up to one 
             surface_percentages_normalized = surface_percentage_drawn/np.sum(surface_percentage_drawn)
 
-            #print('after normalization ', surface_percentages_normalized, np.sum(surface_percentages_normalized))
-
-=======
-            # Normalize the percentages so they add up to one 
-            surface_percentages_normalized = surface_percentage_drawn/np.sum(surface_percentage_drawn)
-
->>>>>>> 1b4a25fc
+            
             # If they are log, take the log again after normalizing 
             if any("log" in s for s in surface_param_names[np.where(np.char.find(surface_param_names,'percentage')!= -1)[0]]):
                 surface_percentages_normalized = np.log10(surface_percentages_normalized)
 
-<<<<<<< HEAD
-            #print('after normalization, log ', surface_percentages_normalized)
-
             # Redefine cube with those percentages 
             # adds number of params before surface_percentage_indices to get right index in cube
             surface_percentage_indices = N_params_cum[7]+surface_percentage_indices
@@ -956,19 +935,6 @@
             # I couldn't get the CLR prior to work, but this just replaces things in the cube... which should work
             counter = 0
             #print('before cube',cube[N_params_cum[7]:N_params_cum[8]])
-            for n in surface_percentage_indices:
-                cube[n] = surface_percentages_normalized[counter]
-                counter += 1
-
-            #print('after',cube[N_params_cum[7]:N_params_cum[8]])
-=======
-            # Redefine cube with those percentages 
-            # adds number of params before surface_percentage_indices to get right index in cube
-            surface_percentage_indices = N_params_cum[7]+surface_percentage_indices
->>>>>>> 1b4a25fc
-            
-            # I couldn't get the CLR prior to work, but this just replaces things in the cube... which should work
-            counter = 0
             for n in surface_percentage_indices:
                 cube[n] = surface_percentages_normalized[counter]
                 counter += 1
