--- conflicted
+++ resolved
@@ -6,18 +6,6 @@
 import numpy as np
 
 # Chemical species with cross sections included in opacity database
-<<<<<<< HEAD
-supported_species = np.array(['AlH', 'AlO', 'BeH', 'C2H2', 'CH', 'CH4', 'CO', 
-                              'CO2', 'CaH', 'CaO', 'CrH', 'Cs', 'Fe', 'Fe+', 
-                              'FeH', 'H2', 'H2O', 'H2S', 'H3+', 'HCN', 'K', 
-                              'Li', 'LiH', 'MgH', 'N2', 'N2O', 'NH', 'NH3', 
-                              'NO', 'NO2', 'Na', 'NaH', 'O2', 'O3', 'OH', 
-                              'PH3', 'PN', 'PO', 'PS', 'Rb', 'SH', 'SO2', 'ScH', 
-                              'SiH', 'SiO', 'Ti', 'Ti+', 'TiH', 'TiO', 'VO',
-                              'Mg', 'Mg+', 'Ca', 'Ca+', 'Mn' 'Cr', 'V', 'V+',
-                              'Ba', 'Ba+', 'Al', 'Ni', 'O', 'Sc', 
-                              'CH3', 'CS2', 'C2H4', 'C2H6', 'CH3CN', 'CH3OH', 'GeH4'])
-=======
 supported_species = np.array(['H2O', 'CO2', 'CH4', 'CO', 'Na', 'K', 'NH3', 'HCN',
                               'SO2', 'H2S', 'PH3', 'C2H2', 'OCS', 'TiO', 'VO',
                               'AlO', 'SiO', 'CaO', 'MgO', 'NaO', 'LaO', 'ZrO', 
@@ -29,7 +17,6 @@
                               'Ba', 'Ba+', 'Ca', 'Ca+', 'Cr', 'Cs', 'Fe', 'Fe+', 
                               'Li', 'Mg', 'Mg+', 'Mn', 'Ni', 'O', 'Rb', 'Sc', 
                               'Ti', 'Ti+', 'V', 'V+'])
->>>>>>> 8cea69d7
 
 # Chemical species supported in the fastchem equilibrium grid
 fastchem_supported_species = np.array(['H2O', 'CO2', 'OH', 'SO', 'C2H2', 
@@ -46,11 +33,7 @@
                           'O2-CO2', 'O2-N2'])
 
 # Species treated as spectrally inactive (in standard cross section treatment)
-<<<<<<< HEAD
-inactive_species = np.array(['H2', 'He', 'e-', 'H-', 'H'])  # H- handled separately
-=======
 inactive_species = np.array(['H2', 'He', 'e-', 'H-', 'N2'])  # H- handled separately
->>>>>>> 8cea69d7
 
 # Aerosol Supported Species
 aerosol_supported_species = np.array(['ADP', 'Al2O3', 'Al2O3_KH', 'C', 'CH4_liquid', 'CH4_solid', 'CaTiO3', 'CaTiO3_KH', 'Cr', 'ExoHaze_1000xSolar_300K', 
