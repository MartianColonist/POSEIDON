--- conflicted
+++ resolved
@@ -1095,13 +1095,8 @@
     # Define key parameters used in subscripts of parameter names
     phrases = ['high', 'mid', 'deep', 'ref', 'DN', 'term', 'Morn', 'Even', 'Day', 
                'Night', 'cloud', 'rel', '0', 'het', 'phot', 'fac', 'spot', 'surf',
-<<<<<<< HEAD
-               'p', 'atm', 'conv', 'HR']
-
-=======
-               'p', 'atm', 'tol', 'back']
-    
->>>>>>> 73eb84be
+               'p', 'atm', 'tol', 'back', 'conv', 'HR']
+
     # Initialise output array
     latex_names = []
 
@@ -1459,18 +1454,11 @@
     return latex_names
 
 
-<<<<<<< HEAD
-def return_quantiles(stats, param, i, radius_unit, quantile="1 sigma"):
-    ''' 
-    Extract the median, +/- N sigma (specified by 'quantile'), 
-    string formatter and units for a given free parameter.
-=======
 def return_quantiles(stats, param, i, radius_unit, spectrum_type, 
                      quantile = '1 sigma'):
     
     ''' Extract the median, +/- N sigma (specified by 'quantile'), string 
         formatter and units for a given free parameter.
->>>>>>> 73eb84be
         
     Note: 'quantile' supports 1, 2, 3, or 5 sigma.
     
@@ -1757,9 +1745,24 @@
     # Store best-fitting reduced chi-squared
     max_likelihood = best_fit['log_likelihood']
     best_fit_params = best_fit['parameters']
-<<<<<<< HEAD
-    if model['high_res_method'] is None:            
-        norm_log = (-0.5*np.log(2.0*np.pi*err_data*err_data)).sum()
+    
+    # Load values for error inflation parameters (if included in model)
+    _, _, _, _, _, _, _, \
+    err_inflation_params = split_params(best_fit_params, N_params_cum)
+    
+    if (model['high_res_method'] is None):
+      
+        # Calculate the normalisation term for the log-likelihood
+        if (error_inflation == 'Line15'):
+            err_eff_sq = (err_data*err_data + np.power(10.0, err_inflation_params[0]))
+            norm_log = (-0.5*np.log(2.0*np.pi*err_eff_sq)).sum()
+        elif (error_inflation == 'Piette20'):
+            err_eff_sq = (err_data*err_data + (err_inflation_params[0]*ymodel_best)**2)
+            norm_log = (-0.5*np.log(2.0*np.pi*err_eff_sq)).sum()
+        else:
+            norm_log = (-0.5*np.log(2.0*np.pi*err_data*err_data)).sum()
+        
+        # Calculate the best-fitting model chi-squared    
         best_chi_square = -2.0 * (max_likelihood - norm_log)
 
         # Check for N_params >= N_data, for which chi^2_r is undefined
@@ -1769,30 +1772,7 @@
         else:
             dof = np.nan
             reduced_chi_square = np.nan
-=======
-
-    # Load values for error inflation parameters (if included in model)
-    _, _, _, _, _, _, _, \
-    err_inflation_params = split_params(best_fit_params, N_params_cum)
-
-    # Calculate the normalisation term for the log-likelihood
-    if (error_inflation == 'Line15'):
-        err_eff_sq = (err_data*err_data + np.power(10.0, err_inflation_params[0]))
-        norm_log = (-0.5*np.log(2.0*np.pi*err_eff_sq)).sum()
-    elif (error_inflation == 'Piette20'):
-        err_eff_sq = (err_data*err_data + (err_inflation_params[0]*ymodel_best)**2)
-        norm_log = (-0.5*np.log(2.0*np.pi*err_eff_sq)).sum()
-    else:
-        norm_log = (-0.5*np.log(2.0*np.pi*err_data*err_data)).sum()
-
-    # Calculate the best-fitting model chi-squared    
-    best_chi_square = -2.0 * (max_likelihood - norm_log)
-
-    # Check for N_params >= N_data, for which chi^2_r is undefined
-    if ((len(ydata) - n_params) > 0):
-        dof = (len(ydata) - n_params)  
-        reduced_chi_square = best_chi_square/dof
->>>>>>> 73eb84be
+            
     else:
         best_chi_square = np.nan
         dof = np.nan
