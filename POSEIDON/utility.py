--- conflicted
+++ resolved
@@ -7,11 +7,8 @@
 import numpy as np
 import pandas as pd
 import pymultinest
-<<<<<<< HEAD
 import pickle
-=======
 from mpi4py import MPI
->>>>>>> 10b38776
 from numba import jit, cuda
 from spectres import spectres
 from scipy.interpolate import interp1d as Interp
@@ -457,6 +454,7 @@
                 'data_arr': None,
                 'data_scale': None,
                 'data_raw': None,
+                'uncertainties': None,
                 'Phi': Phi,
                 'method': method,
                 'spectrum_type': spectrum_type,
