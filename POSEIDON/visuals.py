--- conflicted
+++ resolved
@@ -1299,33 +1299,32 @@
 
 
 def plot_spectra(spectra, planet, data_properties = None, show_data = False,
-                 plot_full_res = True, bin_spectra = True, R_to_bin = 100, 
+                 plot_full_res = True, bin_spectra = True, R_to_bin = 100,
+                 plt_label = None, show_planet_name = True, 
                  wl_min = None, wl_max = None, y_min = None, y_max = None,
-                 y_unit = 'transit_depth', plt_label = None, show_planet_name = True,
-                 colour_list = [], spectra_labels = [], data_colour_list = [],
-                 data_labels = [], data_marker_list = [], 
-                 data_marker_size_list = [], 
-                 data_alpha_list = [], data_eline_alpha_list = [],
-                 data_edge_width_list = [], data_eline_width_list = [], 
-                 text_annotations = [],
-                 annotation_pos = [], err_colour = 'black', wl_axis = 'log', 
-                 figure_shape = 'default', legend_location = 'upper right',
-                 legend_box = True, ax = None, save_fig = True,
+                 y_unit = 'transit_depth', colour_list = [],
+                 spectra_labels = [], data_colour_list = [],
+                 data_labels = [], data_marker_list = [],
+                 data_marker_size_list = [], data_alpha_list = [],
+                 data_eline_alpha_list = [], data_edge_width_list = [],
+                 data_eline_colour_list = [], data_eline_width_list = [],
+                 line_width_list = [], line_style_list = [], line_alpha_list = [],
+                 text_annotations = [], annotation_pos = [],
+                 err_colour = 'black', wl_axis = 'log', 
+                 figure_shape = 'default', 
+                 show_legend = True, legend_location = 'upper right',
+                 legend_box = True, legend_line_size = [], legend_n_columns = 0,
+                 ax = None, save_fig = True, model = None, 
                  show_data_bin_width = True, show_data_cap = True,
-                 line_widths = [], xlabels = True, ylabels = True,
-                 line_styles = [], alphas = [], legend_n_columns = 0, 
+                 add_retrieved_offsets = False, verbose_offsets = True,
+                 add_retrieved_error_inflation = False,
+                 xlabels = True, ylabels = True, 
                  x_tick_fontsize = 12, x_label_fontsize = 16,
                  y_tick_fontsize = 12, y_label_fontsize = 16,
                  legend_fontsize = 10, plt_label_fontsize = 14,
-                 planet_name_fontsize = 16,
-                 legend_line_size = [],
-                 err_colour_array = [],
-                 fill_between = [],
-                 fill_between_alpha = 0.5,
-                 fill_to_spectrum = [],
-                 show_legend = True
+                 planet_name_fontsize = 16, plot_style = 'standard',
+                 fill_between = [], fill_between_alpha = 0.5, fill_to_spectrum = [],
                  ):
-
     ''' 
     Plot a collection of individual model spectra. This function can plot
     transmission or emission spectra, according to the user's choice of 'y_unit'.
@@ -1347,6 +1346,10 @@
             specified by 'R_to_bin'.
         R_to_bin (int, optional):
             Spectral resolution (R = wl/dwl) to bin the model spectra to.
+        plt_label (str, optional):
+            The label for the plot.
+        show_planet_name (bool, optional):
+            Flag indicating whether to include the planet name in the top left.
         wl_min (float, optional):
             The minimum wavelength to plot.
         wl_max (float, optional):
@@ -1359,10 +1362,6 @@
             The unit of the y-axis
             (Options: 'transit_depth', 'eclipse_depth', '(Rp/Rs)^2',
             '(Rp/R*)^2', 'Fp/Fs', 'Fp/F*', 'Fp', 'Fs', 'F*').
-        plt_label (str, optional):
-            The label for the plot.
-        show_planet_name (bool, optional):
-            Flag indicating whether to include the planet name in the top left.
         colour_list (list, optional):
             A list of colours for the model spectra.
         spectra_labels (list, optional):
@@ -1384,50 +1383,58 @@
         data_edge_width_list (list of float, optional):
             Border line width for the central circle on each data point
             (defaults to 0.8 if not specified).
+        data_eline_colour_list (list of str, optional):
+            Colours for data error bars (defaults to 'black' if not specified).
         data_eline_width_list (list of float, optional):
             Line widths for error bars (defaults to 1.0 if not specified).
+        line_width_list (list of float, optional):
+            Line widths for binned spectra (defaults to 2.0 if not specified).
+        line_style_list (list of str, optional):
+            Line styles for binned spectra (defaults to '-' if not specified).
+        line_alpha_list (list of float, optional):
+            Alpha values for binned spectra (defaults to 0.8 if not specified).
         text_annotations (list of str, optional):
             A list of text annotations for Figure decoration (e.g. molecule names)
         annotation_pos (list of tuples of str, optional):
             (x, y) locations of the text annotations in the previous argument.
-        err_colour (string, optional):
-            Colour of the data error bars (white works best for a dark background)
+        err_colour (str, optional):
+            Colour of the data error bars if they are all the same (you can use 
+            data_eline_colour_list to have different colours).
         wl_axis (str, optional):
             The type of x-axis to use ('log' or 'linear').
         figure_shape (str, optional):
             The shape of the figure ('default' or 'wide' - the latter is 16:9).
+        show_legend (bool, optional):
+            If False, will not plot legend.
         legend_location (str, optional):
             The location of the legend ('upper left', 'upper right',
             'lower left', 'lower right','outside right').
         legend_box (bool, optional):
             Flag indicating whether to plot a box surrounding the figure legend.
+        legend_line_size (list of float, optional):
+            Size of lines in the legend. Put 1 for data points
+        legend_n_columns (integer):
+            Manually set the number of columns for the legend.
         ax (matplotlib axis object, optional):
             Matplotlib axis provided externally.
         save_fig (bool, optional):
             If True, saves a PDF in the POSEIDON output folder.
+        model (dict, optional):
+            POSEIDON model dictionary. Required to be defined for offsets to be added.
         show_data_bin_width (bool, optional):
             Flag indicating whether to plot x bin widths for data points.
         show_data_cap (bool, optional):
             Flag indicating whether to plot the error bar caps on the data points.
-<<<<<<< HEAD
-        data_alpha (float, optional):
-            Alpha for the central circle colours on each data point.
-        data_edge_width (float, optional):
-            Border line width for the central circle on each data point.
-=======
->>>>>>> 88718384
-        line_widths (list of float, optional):
-            Line widths for binned spectra (defaults to 2.0 if not specified).
+        add_retrieved_offsets (bool, optional):
+            Plots data with retrieved offset values.
+        add_retrieved_error_inflation (bool, optional):
+            Plots data error bars including retrieved error inflation value.
+        verbose offsets (bool, optional):
+            Will print out offsets applied to which datasets.
         x_labels (bool):
-            If false, will remove x_ticks labels and x_label.
+            If False, will remove x_ticks labels and x_label.
         y_labels (bool):
-            If false, will remove y_ticks labels and y_label.
-        line_styles (list of string, optional):
-            Line styles for binned spectra, '-' default
-        alphas (list of float, optional):
-            Alpha values for binned spectra, '0.8' default
-        legend_n_columns (integer):
-            Manually set the number of columns for the legend.
+            If False, will remove y_ticks labels and y_label.
         x_tick_fontsize (int, optional):
             Font size for x-axis tick labels.
         x_label_fontsize (int, optional):
@@ -1442,20 +1449,16 @@
             Font size for the plot label.
         planet_name_fontsize (int, optional):
             Font size for the planet name.
-        legend_line_size (list of float, optional):
-            Size of lines in the legend. Put 1 for data points
-        err_colour_array (list of string, optional):
-            Color of data error bars
+        plot_style (str, optional):
+            (Experimental!) plot style ('standard' or 'fancy').
         fill_between (list of bools, optional):
             If True, spectrum will have a fill color from its 
-            line to 0 or fill_to_spectrum
+            line to 0 or fill_to_spectrum.
         fill_between_alpha (int, optional):
-            Alpha of the fill 
+            Alpha of the fill region.
         fill_to_spectrum (list of ints, optional):
-            If non-empty, will fill spectra to this spectrum (instead of 0)
-        show_legend (bool, optional):
-            If False, will not plot legend
-        
+            If non-empty, will fill spectra to this spectrum (instead of 0).
+
     Returns:
         fig (matplotlib figure object):
             The spectra plot.
@@ -1502,8 +1505,12 @@
         raise Exception("Number of model labels does not match number of spectra.")
     if ((len(text_annotations) != 0) and (len(text_annotations) != len(annotation_pos))):
         raise Exception("Number of annotation labels does not match provided positions.")
-    if ((len(line_widths) != 0) and (N_spectra != len(line_widths))):
+    if ((len(line_width_list) != 0) and (N_spectra != len(line_width_list))):
         raise Exception("Number of line widths does not match number of spectra.")
+    if ((len(line_style_list) != 0) and (N_spectra != len(line_style_list))):
+        raise Exception("Number of line styles does not match number of spectra.")
+    if ((len(line_alpha_list) != 0) and (N_spectra != len(line_alpha_list))):
+        raise Exception("Number of line alphas does not match number of spectra.")
     if ((fill_between != []) and (N_spectra != len(fill_between))):
         raise Exception("Bools in fill_between array must equal number of spectra.")
         
@@ -1513,6 +1520,27 @@
                    'brown', 'goldenrod', 'magenta']
     else:
         colours = colour_list
+
+    # Load default spectrum line width if not specified by the user
+    if (len(line_width_list) == 0):
+        if (plot_full_res == True):
+            line_widths = np.full(N_spectra, 1.0)    # Default spectrum line width
+        else:
+            line_widths = np.full(N_spectra, 2.0)
+    else:
+        line_widths = line_width_list
+
+    # Load default spectrum line style if not specified by the user
+    if (len(line_style_list) == 0):
+        line_styles = np.full(N_spectra, '-')    # Default spectrum line style
+    else:
+        line_styles = line_style_list
+
+    # Load default spectrum line alpha if not specified by the user
+    if (len(line_alpha_list) == 0):
+        line_alphas = np.full(N_spectra, 0.8)    # Default spectrum line alpha
+    else:
+        line_alphas = line_alpha_list
 
     # Unpack data properties (if provided)
     if ((data_properties != None) and (show_data == True)):
@@ -1540,9 +1568,9 @@
             raise Exception("Number of dataset markers does not match number of datasets.")
         if ((len(data_marker_size_list) != 0) and (N_datasets != len(data_marker_size_list))):
             raise Exception("Number of dataset marker sizes does not match number of datasets.")
-        if ((len(err_colour_array) != 0) and (len(err_colour_array) != N_datasets)):
+        if ((len(data_eline_colour_list) != 0) and (len(data_eline_colour_list) != N_datasets)):
             raise Exception("Number of error bar colours must match number of datasets.")
-        
+
         # Define colours for plotted spectra (default or user choice)
         if (len(data_colour_list) == 0):   # If user did not specify a custom colour list
             data_colours = ['orange', 'lime', 'cyan', 'magenta', 'brown']
@@ -1551,13 +1579,16 @@
 
         # Define data marker symbols (default or user choice)
         if (len(data_marker_list) == 0):   # If user did not specify a custom colour list
-            data_markers = ['o', 's', 'D', '*', 'X',]
+            if (N_datasets <= 5):
+                data_markers = ['o', 's', 'D', '*', 'X']
+            else:
+                data_markers = np.full(N_datasets, 'o')
         else:
             data_markers = data_marker_list
 
         # Define data marker sizes (default or user choice)
-        if (len(data_marker_size_list) == 0):   # If user did not specify a custom colour list
-            data_markers_size = [3, 3, 3, 3, 3,]
+        if (len(data_marker_size_list) == 0):
+            data_markers_size = np.full(N_datasets, 3.0)   # Default data marker size
         else:
             data_markers_size = data_marker_size_list
 
@@ -1584,7 +1615,213 @@
             data_eline_widths = np.full(N_datasets, 1.0)   # Default error line width
         else:
             data_eline_widths = data_eline_width_list
-        
+
+        #***** Apply any retrieved offsets to the data *****#
+
+        if (add_retrieved_offsets == True):
+
+            # Check model has been defined
+            if (model == None):
+                raise Exception('Please provide model to plot offsets')
+            
+            offset_datasets = model['offsets_applied']
+            model_name = model['model_name']
+            
+            # Avoid overwriting the data points
+            ydata_to_plot = np.array(ydata)
+
+            # Add offsets for a single dataset 
+            if (offset_datasets == 'single_dataset'):
+                
+                ### Unpack offset data properties (TBD: turn into function?) ###
+                
+                # offset_1_end == 0 is the default value for offset_1 array (meaning that the original offset_datasets was used)
+                # The only difference is that the offset_1 setting can have multiple datasets with same offset
+
+                if (data_properties['offset_1_end'] == 0):
+                    offset_start, offset_end = data_properties['offset_start'], data_properties['offset_end']
+                else:
+                    offset_start, offset_end = data_properties['offset_1_start'], data_properties['offset_1_end']
+
+                # Catch offsets for one dataset
+                if isinstance(offset_start, np.int64):
+                    offset_start, offset_end = np.array([offset_start]), np.array([offset_end])
+
+                # Retrieve offset value from results file
+                results_dir = './POSEIDON_output/' + planet_name + '/retrievals/results/'
+                results_file_name = model_name + '_results.txt'
+
+                # Open results file to find retrieved median offset value
+                with open(results_dir + results_file_name, 'r') as f:
+                    for line in f:
+                        if ('delta_rel' in line):
+                            delta_rel = float(line.split()[2])
+
+                        # Stop reading file after 1 sigma constraints
+                        if ('2 σ constraints' in line):
+                            break
+
+                for start, end in zip(offset_start, offset_end):
+                    # Note: offsets are in ppm
+                    ydata_to_plot[start:end] = ydata[start:end] - delta_rel*1e-6
+                
+                # If this is true, will append the offset applied to the dataset to the data labels 
+                if (verbose_offsets == True):
+                    if (data_properties['offset_1_end'] == 0):
+                        print('Applied ' + str(delta_rel) + ' ppm offset to offset_datasets')
+                    else:
+                        print('Applied ' + str(delta_rel) + ' ppm offset to offset_1_datasets')
+            
+            # Add multiple offsets
+            elif ((offset_datasets == 'two_datasets') or (offset_datasets == 'three_datasets')):
+                #print('in two datasets')     
+
+                # Unpack offset data properties
+                if ((offset_datasets == 'two_datasets') and (data_properties['offset_1_start'] != 0)):
+                    offset_start_list = ['offset_1_start', 'offset_2_start']
+                    offset_end_list = ['offset_1_end', 'offset_2_end']
+                elif ((offset_datasets == 'three_datasets') and (data_properties['offset_1_start'] != 0)):
+                    offset_start_list = ['offset_1_start', 'offset_2_start', 'offset_3_start']
+                    offset_end_list = ['offset_1_end', 'offset_2_end', 'offset_3_end']
+
+                offset_start_end = []
+
+                if (data_properties['offset_1_start'] != 0):
+                    for start_name, end_name in zip(offset_start_list, offset_end_list):
+                        offset_start, offset_end = data_properties[start_name], data_properties[end_name]
+
+                        print(offset_start, offset_end)
+
+                        # Catch zero offsets, not defined as arrays
+                        if isinstance(offset_start, np.int64):
+                            offset_start, offset_end = np.array([offset_start]), np.array([offset_end])
+                        
+                    #    if(len(offset_start) == 0):
+                        offset_start_end.append((offset_start[0], offset_end[-1]))
+                
+                else:
+                    for i in range(len(data_properties['offset_start'])):
+                        offset_start, offset_end = data_properties['offset_start'][i], data_properties['offset_end'][i]
+
+                        offset_start_end.append((offset_start, offset_end))
+
+                # Retrieve offset value from results file
+                results_dir = './POSEIDON_output/' + planet_name + '/retrievals/results/'
+                results_file_name = model_name + '_results.txt'
+
+                # Create empty array for relative offsets (max. number of offsets is currently 3)
+                delta_rel_array = np.zeros(3)
+
+                # Open results file to find retrieved median offset value
+                with open(results_dir + results_file_name, 'r') as f:
+                    for line in f:
+                        if ('delta_rel_1' in line):
+                            delta_rel_array[0] = line.split()[2]
+                        if ('delta_rel_2' in line):
+                            delta_rel_array[1] = line.split()[2]
+                        if ('delta_rel_3' in line):
+                            delta_rel_array[2] = line.split()[2]
+
+                        # Stop reading file after 1 sigma constraints
+                        if ('2 σ constraints' in line):
+                            break
+
+                # Add relative offset to ydata (note: offsets are subtracted)
+                for delta_rel, (offset_start, offset_end) in zip(delta_rel_array, offset_start_end):
+                    # Note: offsets are in ppm
+                    ydata_to_plot[offset_start:offset_end] = ydata[offset_start:offset_end] - delta_rel*1e-6
+
+                if (verbose_offsets == True):
+                    print('Applied ' + str(delta_rel_array[0]) + ' ppm offset to offset_1_datasets')
+                    print('Applied ' + str(delta_rel_array[1]) + ' ppm offset to offset_2_datasets')
+
+                    if (offset_datasets == 'three_datasets'):
+                        print('Applied ' + str(delta_rel_array[2]) + ' ppm offset to offset_3_datasets')
+            
+            # Continue plotting if no offsets are found
+            elif offset_datasets == None:
+                print('No offsets found, plotting data without offsets')
+            
+        else:
+            ydata_to_plot = ydata
+        
+        #***** Apply retrieved error inflation parameter to data *****#
+
+        if (add_retrieved_error_inflation == True):
+
+            # Check model has been defined
+            if (model == None):
+                raise Exception('Please provide model to plot error inflated data')
+            
+            error_inflation = model['error_inflation']
+            model_name = model['model_name']
+
+            # Add offsets for a single dataset 
+            if (error_inflation == None):
+                error_inflation_params = []
+            else:
+                if (error_inflation == 'Line15'):
+                    error_inflation_params = ['b']
+                elif (error_inflation == 'Piette20'):
+                    error_inflation_params = ['x_tol']
+                elif ('Line15' in error_inflation) and ('Piette20' in error_inflation):
+                    error_inflation_params = ['b', 'x_tol']
+            
+            # Retrieve offset value from results file
+            results_dir = './POSEIDON_output/' + planet_name + '/retrievals/results/'
+            results_file_name = model_name + '_results.txt'
+
+            # Inflate error bars in the plot by the media retrieved error inflation parameter(s)
+            if (error_inflation == None):
+                err_data_to_plot = err_data
+            else:
+                err_inflation_param_values = []
+
+                # Open results file to find retrieved median error inflation value
+                with open(results_dir + results_file_name, 'r') as f:
+                    for line in f:
+                        for error_inflation_parameter in error_inflation_params:
+                            if (((error_inflation_parameter in line)) and (len(error_inflation_parameter) == len(line.split()[0]))):
+                                err_inflation_param_values += [float(line.split()[2])]  # Median error inflation parameter
+
+                        # Stop reading file after 1 sigma constraints
+                        if ('2 σ constraints' in line):
+                            break
+
+                # Apply error inflation to the data (Line+2015 prescription)
+                if (error_inflation == 'Line15'):
+
+                    # Calculate effective error bars including the median error inflation parameter
+                    err_data_to_plot = np.sqrt(err_data**2 + np.power(10.0, err_inflation_param_values[0]))
+
+                # Apply error inflation to the data (Piette+2020 prescription)
+                elif (error_inflation == 'Piette20'):
+
+                    # Extract median spectrum and wavelength grid
+                    (spec_med, wl) = spectra[0]
+
+                    # Bin the median spectrum to the data resolution
+                    ymodel_median = bin_spectrum_to_data(spec_med, wl, data_properties)
+
+                    # Calculate effective error bars including the median error inflation parameter
+                    err_data_to_plot = np.sqrt(err_data**2 + (err_inflation_param_values[0] * ymodel_median)**2)
+
+                # Apply both error inflation prescriptions to data (Line+2015 & Piette+2020)
+                elif (('Line15' in error_inflation) and ('Piette20' in error_inflation)):
+
+                    # Extract median spectrum and wavelength grid
+                    (spec_med, wl) = spectra[0]
+
+                    # Bin the median spectrum to the data resolution
+                    ymodel_median = bin_spectrum_to_data(spec_med, wl, data_properties)
+
+                    # Calculate effective error bars including the median error inflation parameter
+                    err_data_to_plot = np.sqrt(err_data**2 + np.power(10.0, err_inflation_param_values[0]) +
+                                            (err_inflation_param_values[1] * ymodel_median)**2)
+        
+        else:
+            err_data_to_plot = err_data
+
     # If the user did not specify a wavelength range, find min and max from input models
     if (wl_min == None):
         
@@ -1775,40 +2012,28 @@
 
             if (plot_full_res == True):
                 colour_binned = scale_lightness(colours[i], 0.4)
-                lw_binned = 1.0
                 label_i += ' (R = ' + str(R_to_bin) + ')'
             else:
                 colour_binned = colours[i]
-                lw_binned = 2.0
-
-            if (len(line_widths) != 0):
-                lw_binned = line_widths[i]
-            
-            if (len(alphas) != 0):
-                alpha_binned = alphas[i]
-            else:
-                alpha_binned = 0.8
-
-            if (len(line_styles) != 0):
-                linestyle_binned = line_styles[i]
-            else:
-                linestyle_binned = '-'
 
             # Plot binned spectrum
-            ax1.plot(wl_binned, spec_binned, lw = lw_binned, alpha = alpha_binned, 
+            ax1.plot(wl_binned, spec_binned, lw = line_widths[i], 
+                     alpha = line_alphas[i], 
                      color = colour_binned, 
                      zorder = N_spectra+N_plotted_binned, 
                      label = label_i,
-                     linestyle = linestyle_binned)
+                     linestyle = line_styles[i])
             
             if len(fill_between) != 0:
                 if fill_between[i] == True:
                     if len(fill_to_spectrum) == 0:
-                        ax1.fill_between(wl_binned, spec_binned, y2 = 0, alpha=fill_between_alpha,
-                                        color = colour_binned)
+                        ax1.fill_between(wl_binned, spec_binned, y2 = 0, 
+                                         alpha=fill_between_alpha,
+                                         color = colour_binned)
                     else:
-                        ax1.fill_between(wl_binned, spec_binned, y2 = fill_to_spectrum, alpha=fill_between_alpha,
-                                        color = colour_binned)  
+                        ax1.fill_between(wl_binned, spec_binned, y2 = fill_to_spectrum,
+                                         alpha=fill_between_alpha,
+                                         color = colour_binned)  
             
             N_plotted_binned += 1
 
@@ -1829,8 +2054,8 @@
 
             # Extract the ith dataset
             wl_data_i = wl_data[idx_start:idx_end]
-            ydata_i = ydata[idx_start:idx_end]
-            err_data_i = err_data[idx_start:idx_end]
+            ydata_i = ydata_to_plot[idx_start:idx_end]
+            err_data_i = err_data_to_plot[idx_start:idx_end]
             bin_size_i = bin_size[idx_start:idx_end]
 
             if (show_data_cap == True):
@@ -1844,28 +2069,28 @@
             else:
                 x_bin_size = None
 
-            if len(err_colour_array) == 0:
+            if len(data_eline_colour_list) == 0:
                 markers, caps, bars = ax1.errorbar(wl_data_i, ydata_i, yerr = err_data_i, 
-                                                xerr = x_bin_size, marker = data_markers[i], 
-                                                markersize = data_markers_size[i], 
-                                                capsize = capsize, ls='none',
-                                                elinewidth = data_eline_widths[i], 
-                                                color = data_colours[i], 
-                                                alpha = data_eline_alphas[i],
-                                                ecolor = err_colour, label=label_i,
-                                                markeredgewidth = data_edge_widths[i],
-                                                zorder = 100)
+                                                   xerr = x_bin_size, marker = data_markers[i], 
+                                                   markersize = data_markers_size[i], 
+                                                   capsize = capsize, ls='none',
+                                                   elinewidth = data_eline_widths[i], 
+                                                   color = data_colours[i], 
+                                                   alpha = data_eline_alphas[i],
+                                                   ecolor = err_colour, label=label_i,
+                                                   markeredgewidth = data_edge_widths[i],
+                                                   zorder = 100)
             else:
                 markers, caps, bars = ax1.errorbar(wl_data_i, ydata_i, yerr = err_data_i, 
-                                                xerr = x_bin_size, marker = data_markers[i], 
-                                                markersize = data_markers_size[i], 
-                                                capsize = capsize, ls='none', 
-                                                elinewidth = data_eline_widths[i], 
-                                                color = data_colours[i], 
-                                                alpha = data_eline_alphas[i],
-                                                ecolor = err_colour_array[i], label=label_i,
-                                                markeredgewidth = data_edge_widths[i],
-                                                zorder = 100)
+                                                   xerr = x_bin_size, marker = data_markers[i], 
+                                                   markersize = data_markers_size[i], 
+                                                   capsize = capsize, ls='none', 
+                                                   elinewidth = data_eline_widths[i], 
+                                                   color = data_colours[i], 
+                                                   alpha = data_eline_alphas[i],
+                                                   ecolor = data_eline_colour_list[i], label=label_i,
+                                                   markeredgewidth = data_edge_widths[i],
+                                                   zorder = 100)
 
             [markers.set_alpha(data_alphas[i])]
 
@@ -1926,7 +2151,6 @@
             ax1.text(0.03, 0.96, plt_label, horizontalalignment = 'left', 
                      verticalalignment = 'top', transform = ax1.transAxes, fontsize = plt_label_fontsize)
 
-
     # Decide at which wavelengths to place major tick labels
     wl_ticks = set_spectrum_wl_ticks(wl_min, wl_max, wl_axis)
         
@@ -1951,38 +2175,35 @@
             n_columns = 2
         else:
             n_columns = 1
-    
     else:
         n_columns = legend_n_columns
 
     # Add box around legend
     if show_legend == True:
-        if (legend_box == True) and (legend_location != 'outside right'):
-            legend = ax1.legend(loc = legend_location, shadow = True, prop = {'size':legend_fontsize}, 
-                                ncol = n_columns, frameon = True)    # Legend settings
-            frame = legend.get_frame()
-            frame.set_facecolor('0.90') 
+        if (legend_box == True):
+            frameon = True
+            framefacecolour = '0.9'
+        else:
+            frameon = False
+            framefacecolour = None
+
+        # Add legend
+        if isinstance(legend_location, tuple):
+            legend = ax1.legend(loc = 'center', shadow = True, prop = {'size': legend_fontsize},
+                                ncol = n_columns, frameon = frameon, bbox_to_anchor = legend_location)
         elif legend_location == 'outside right':
             legend = ax1.legend(loc='center left', shadow = True, prop = {'size':legend_fontsize}, 
-                                ncol = 1, frameon=False,bbox_to_anchor=(1, 0.5))  
+                                ncol = n_columns, frameon = frameon, bbox_to_anchor = (1, 0.5))
         else:
-            legend = ax1.legend(loc=legend_location, shadow = True, prop = {'size':legend_fontsize}, 
-                                ncol = n_columns, frameon = False)    # Legend settings
-        
-<<<<<<< HEAD
-    try:
-        for legline in legend.legend_handles:
-            if ((plot_full_res == True) or (show_data == True)):
-                legline.set_linewidth(1.0)
-            else:
-                legline.set_linewidth(2.0)
-    except AttributeError:
-        for legline in legend.legend_handles:
-            if ((plot_full_res == True) or (show_data == True)):
-                legline.set_linewidth(1.0)
-            else:
-                legline.set_linewidth(2.0)
-=======
+            legend = ax1.legend(loc = legend_location, shadow = True, prop={'size': legend_fontsize},
+                                ncol = n_columns, frameon = frameon)  # Legend settings
+
+        frame = legend.get_frame()
+        frame.set_facecolor(framefacecolour)
+
+        legend.set_zorder(200)   # Make legend always appear in front of everything
+
+        # Set legend line width
         if len(legend_line_size) == 0:
             try:
                 for legline in legend.legend_handles:
@@ -2015,7 +2236,6 @@
                 for i in range(len(legend.legendHandles)):
                     legline = legend.legendHandles[i]
                     legline.set_linewidth(legend_line_size[i])
->>>>>>> 88718384
     
     plt.tight_layout()
 
@@ -2405,26 +2625,25 @@
                            spectra_labels = [], data_colour_list = [], 
                            data_labels = [], data_marker_list = [], 
                            data_marker_size_list = [], data_alpha_list = [], 
-                           data_eline_alpha_list = [], data_edge_width_list = [], 
-                           data_eline_width_list = [], line_width_list = [], 
-                           binned_colour_list = [], text_annotations = [], 
-                           annotation_pos = [], err_colour = 'black', wl_axis = 'log', 
-                           figure_shape = 'default', legend_location = 'upper right', 
-                           legend_box = False, ax = None, save_fig = True, 
-                           model = None, show_data_bin_width = True, 
-                           show_data_cap = True, sigma_to_plot = 2, 
+                           data_eline_alpha_list = [], data_edge_width_list = [],
+                           data_eline_colour_list = [], data_eline_width_list = [],
+                           line_width_list = [], line_style_list = [], line_alpha_list = [],
+                           binned_colour_list = [], 
+                           text_annotations = [], annotation_pos = [], 
+                           err_colour = 'black', wl_axis = 'log', 
+                           figure_shape = 'default',
+                           show_legend = True, legend_location = 'upper right', 
+                           legend_box = False, legend_line_size = [], legend_n_columns = 0,
+                           ax = None, save_fig = True, model = None,
+                           show_data_bin_width = True, show_data_cap = True,
+                           sigma_to_plot = 2, 
                            add_retrieved_offsets = False, verbose_offsets = True,
                            add_retrieved_error_inflation = False,
-                           xlabels = True, ylabels = True, legend_n_columns = 0, 
+                           xlabels = True, ylabels = True,  
                            x_tick_fontsize = 12, x_label_fontsize = 16, 
                            y_tick_fontsize = 12, y_label_fontsize = 16,
                            legend_fontsize = 10, plt_label_fontsize = 14,
                            planet_name_fontsize = 16, plot_style = 'standard',
-<<<<<<< HEAD
-=======
-                           legend_line_size = [], err_colour_array = [],
-                           show_legend = True
->>>>>>> 88718384
                            ):
     ''' 
     Plot a collection of individual model spectra. This function can plot
@@ -2492,10 +2711,16 @@
         data_edge_width_list (list of float, optional):
             Border line width for the central circle on each data point
             (defaults to 0.8 if not specified).
+        data_eline_colour_list (list of str, optional):
+            Colours for data error bars (defaults to 'black' if not specified).
         data_eline_width_list (list of float, optional):
             Line widths for error bars (defaults to 1.0 if not specified).
         line_width_list (list of float, optional):
             Line widths for median spectra (defaults to 1.0 if not specified).
+        line_style_list (list of str, optional):
+            Line styles for median spectra (defaults to '-' if not specified).
+        line_alpha_list (list of float, optional):
+            Alpha values for median spectra (defaults to 0.8 if not specified).     
         binned_colour_list (list, optional):
             A list of colours for the binned models.
         text_annotations (list of str, optional):
@@ -2508,11 +2733,17 @@
             The type of x-axis to use ('log' or 'linear').
         figure_shape (str, optional):
             The shape of the figure ('default' or 'wide' - the latter is 16:9).
+        show_legend (bool, optional):
+            If False, will not plot legend.
         legend_location (str, optional):
             The location of the legend ('upper left', 'upper right', 
             'lower left', 'lower right', 'outside right').
         legend_box (bool, optional):
             Flag indicating whether to plot a box surrounding the figure legend.
+        legend_line_size (list of float, optional):
+            Size of lines in the legend. Put 1 for data points
+        legend_n_columns (integer):
+            Manually set the number of columns for the legend.
         ax (matplotlib axis object, optional):
             Matplotlib axis provided externally.
         save_fig (bool, optional):
@@ -2554,12 +2785,6 @@
             Font size for the planet name.
         plot_style (str, optional):
             (Experimental!) plot style ('standard' or 'fancy').
-        legend_line_size (list of float, optional):
-            Size of lines in the legend. Put 1 for data points
-        err_colour_array (list of string, optional):
-            Color of data error bars
-        show_legend (bool, optional):
-            If False, will not plot legend
      
     Returns:
         fig (matplotlib figure object):
@@ -2613,6 +2838,10 @@
         raise Exception("Number of model labels does not match number of spectra.")
     if ((len(line_width_list) != 0) and (N_spectra != len(line_width_list))):
         raise Exception("Number of line widths does not match number of spectra.")
+    if ((len(line_style_list) != 0) and (N_spectra != len(line_style_list))):
+        raise Exception("Number of line styles does not match number of spectra.")
+    if ((len(line_alpha_list) != 0) and (N_spectra != len(line_alpha_list))):
+        raise Exception("Number of line alphas does not match number of spectra.")
 
     # Define colours for plotted spectra (default or user choice)
     if (len(colour_list) == 0):   # If user did not specify a custom colour list
@@ -2626,11 +2855,23 @@
     else:
         binned_colours = binned_colour_list
 
-    # Load default spectrum line width if not specified by the user
+    # Load default median spectrum line width if not specified by the user
     if (len(line_width_list) == 0):
         line_widths = np.full(N_spectra, 1.0)    # Default spectrum line width
     else:
         line_widths = line_width_list
+
+    # Load default median spectrum line style if not specified by the user
+    if (len(line_style_list) == 0):
+        line_styles = np.full(N_spectra, '-')    # Default spectrum line style
+    else:
+        line_styles = line_style_list
+
+    # Load default median spectrum line alpha if not specified by the user
+    if (len(line_alpha_list) == 0):
+        line_alphas = np.full(N_spectra, 1.0)    # Default spectrum line alpha
+    else:
+        line_alphas = line_alpha_list
 
     # Unpack data properties (if provided)
     datasets = data_properties['datasets']
@@ -2666,7 +2907,7 @@
         raise Exception("Number of error bar line widths does not match number of spectra.")
     if ((len(text_annotations) != 0) and (len(text_annotations) != len(annotation_pos))):
         raise Exception("Number of annotation labels does not match provided positions.")
-    if ((len(err_colour_array) != 0) and (len(err_colour_array) != N_datasets)):
+    if ((len(data_eline_colour_list) != 0) and (len(data_eline_colour_list) != N_datasets)):
         raise Exception("Number of error bar colours must match number of datasets.")
 
     # Define colours for plotted spectra (default or user choice)
@@ -2844,7 +3085,7 @@
     else:
         ydata_to_plot = ydata
 
-    #***** Apply retrieved error inflation parameter data *****#
+    #***** Apply retrieved error inflation parameter to data *****#
 
     if (add_retrieved_error_inflation == True):
 
@@ -3109,9 +3350,11 @@
             label_two_sig = ''
 
         # Plot median retrieved spectrum
-        ax1.plot(wl_binned, spec_med_binned, lw = line_widths[i],  
+        ax1.plot(wl_binned, spec_med_binned, lw = line_widths[i],
+                 alpha = line_alphas[i],
                  color = scale_lightness(colours[i], 1.0), 
-                 label = label_med)
+                 label = label_med,
+                 linestyle = line_styles[i])
         
         # Plot +/- 1σ confidence region
         if sigma_to_plot == 1 or sigma_to_plot == 2:
@@ -3163,7 +3406,7 @@
         else:
             x_bin_size = None
 
-        if (len(err_colour_array) == 0):
+        if (len(data_eline_colour_list) == 0):
             markers, caps, bars = ax1.errorbar(wl_data_i, ydata_i, yerr = err_data_i, 
                                             xerr = x_bin_size, marker = data_markers[i], 
                                             markersize = data_markers_size[i], 
@@ -3182,7 +3425,7 @@
                                             elinewidth = data_eline_widths[i], 
                                             color = data_colours[i], 
                                             alpha = data_eline_alphas[i],
-                                            ecolor = err_colour_array[i], label=label_i,
+                                            ecolor = data_eline_colour_list[i], label=label_i,
                                             markeredgewidth = data_edge_widths[i],
                                             zorder = 100)
 
@@ -3227,10 +3470,6 @@
             elif (y_unit in ['Fs', 'F*']):
                 ax1.set_ylabel(r'$F_{\rm{s}}$ (W m$^{-2}$ m$^{-1}$)', fontsize = y_label_fontsize)
 
-    # Set the x and y tick font sizes
-    ax1.tick_params(axis='x', labelsize=x_tick_fontsize)
-    ax1.tick_params(axis='y', labelsize=y_tick_fontsize)
-
     # Add planet name label
     if (show_planet_name == True):
         ax1.text(0.02, 0.96, planet_name, horizontalalignment = 'left', 
@@ -3257,61 +3496,64 @@
     
     # If ylabels is False, don't show them
     if (ylabels == False):
-        ax1.tick_params(labelleft=False)  
+        ax1.tick_params(labelleft=False)
+
+    # Set the x and y tick font sizes
+    ax1.tick_params(axis='x', labelsize=x_tick_fontsize)
+    ax1.tick_params(axis='y', labelsize=y_tick_fontsize)
 
     # Switch to two columns if many spectra are being plotted
     if (legend_n_columns == 0):
-        n_columns = 1
-    
+        if (N_spectra >= 6):
+            n_columns = 2
+        else:
+            n_columns = 1
     else:
         n_columns = legend_n_columns
 
     # Assign legend box settings
-    if (legend_box == True):
-        frameon = True
-        framefacecolour = '0.9'
-    else:
-        frameon = False
-        framefacecolour = None
-
-    # Add legend
-    if isinstance(legend_location, tuple):
-        legend = ax1.legend(loc = 'center', shadow = True, prop = {'size': legend_fontsize},
-                            ncol = n_columns, frameon = frameon, bbox_to_anchor = legend_location)
-    elif legend_location == 'outside right':
-        legend = ax1.legend(loc='center left', shadow = True, prop = {'size':legend_fontsize}, 
-                            ncol = n_columns, frameon = frameon, bbox_to_anchor = (1, 0.5))
-    else:
-        legend = ax1.legend(loc = legend_location, shadow = True, prop={'size': legend_fontsize},
-                            ncol = n_columns, frameon = frameon)  # Legend settings
-
-    frame = legend.get_frame()
-    frame.set_facecolor(framefacecolour)
-
-
-   # else:
-   #     legend = ax1.legend(loc=legend_location, shadow = True, prop = {'size':legend_fontsize}, 
-   #                         ncol = n_columns, frameon = False)    # Legend settings
-            
-    legend.set_zorder(200)   # Make legend always appear in front of everything
-
-    if len(legend_line_size) != 0:
-        # Check legend line size length
-        try:
-            if (len(legend_line_size) != len(legend.legend_handles)):
-                raise Exception("Make sure legend_line_size length is equal to number of handles.")
-        except:
-            # weird attribute error
-            if (len(legend_line_size) != len(legend.legendHandles)):
-                raise Exception("Make sure legend_line_size length is equal to number of handles.")
-        try:
-            for i in range(len(legend.legend_handles)):
-                legline = legend.legend_handles[i]
-                legline.set_linewidth(legend_line_size[i])
-        except AttributeError:
-            for i in range(len(legend.legendHandles)):
-                legline = legend.legendHandles[i]
-                legline.set_linewidth(legend_line_size[i])
+    if show_legend == True:
+        if (legend_box == True):
+            frameon = True
+            framefacecolour = '0.9'
+        else:
+            frameon = False
+            framefacecolour = None
+
+        # Add legend
+        if isinstance(legend_location, tuple):
+            legend = ax1.legend(loc = 'center', shadow = True, prop = {'size': legend_fontsize},
+                                ncol = n_columns, frameon = frameon, bbox_to_anchor = legend_location)
+        elif legend_location == 'outside right':
+            legend = ax1.legend(loc='center left', shadow = True, prop = {'size':legend_fontsize}, 
+                                ncol = n_columns, frameon = frameon, bbox_to_anchor = (1, 0.5))
+        else:
+            legend = ax1.legend(loc = legend_location, shadow = True, prop={'size': legend_fontsize},
+                                ncol = n_columns, frameon = frameon)  # Legend settings
+
+        frame = legend.get_frame()
+        frame.set_facecolor(framefacecolour)
+        
+        legend.set_zorder(200)   # Make legend always appear in front of everything
+
+        # Set legend line width
+        if len(legend_line_size) != 0:
+            # Check legend line size length
+            try:
+                if (len(legend_line_size) != len(legend.legend_handles)):
+                    raise Exception("Make sure legend_line_size length is equal to number of handles.")
+            except:
+                # weird attribute error
+                if (len(legend_line_size) != len(legend.legendHandles)):
+                    raise Exception("Make sure legend_line_size length is equal to number of handles.")
+            try:
+                for i in range(len(legend.legend_handles)):
+                    legline = legend.legend_handles[i]
+                    legline.set_linewidth(legend_line_size[i])
+            except AttributeError:
+                for i in range(len(legend.legendHandles)):
+                    legline = legend.legendHandles[i]
+                    legline.set_linewidth(legend_line_size[i])
 
     plt.tight_layout()
 
@@ -3981,14 +4223,7 @@
                               title_fontsize = 12, title_vert_spacing = 0.2,
                               custom_labels = [], custom_ticks = [],
                               alpha_hist = 0.4, show_title = True,
-<<<<<<< HEAD
-                              two_sigma_upper_limits = [], two_sigma_lower_limits = [],
-=======
-                              # Renamed to full so I didn't have to rewrite all code for 2D arrays
-                              # i.e. you can have multiple retrievals, and pick which ones are two sigma
-                              # versus which ones aren't
                               two_sigma_upper_limits_full = [], two_sigma_lower_limits_full = [],
->>>>>>> 88718384
                               ):
     '''
     Plot retrieved parameters as histograms.
@@ -4034,15 +4269,9 @@
             Alpha value for histogram bars. Default is 0.4.
         show_title (bool, optional):
             Whether to show titles on the plots. Default is True.
-<<<<<<< HEAD
-        two_sigma_upper_limits (list, optional):
-            Upper limits for two sigma confidence intervals. Default is empty list.
-        two_sigma_lower_limits (list, optional):
-=======
         two_sigma_upper_limits_full (1D or 2D list of str, optional):
             Upper limits for two sigma confidence intervals. Default is empty list.
         two_sigma_lower_limits_full (1D or 2D list of str, optional):
->>>>>>> 88718384
             Lower limits for two sigma confidence intervals. Default is empty list.
 
     Returns:
@@ -4128,14 +4357,27 @@
                 colour = retrieval_colour_list[m]   # Each retrieval has a different colour
 
             # Set minimum and maximum mixing ratio plot limits
-            # FIX : This throws up an error when you're only plotting one parameter...
             try:
-                param_min, param_max = span[q]
+                # If there is only one plot parameter, this doesn't work since the list isn't a list of lists 
+                # i.e. if len (plot_parameters = 1) then span = (-5,-1) and if >2 ((-5,-1), (-5,-1)) etc
+                if (len(plot_parameters) == 1):
+                    param_min, param_max = span[0], span[1]
+                else:
+                    param_min, param_max = span[q]
+            
+            # Lij: I'm not sure what this code does (why is there a try except here?) but I tried to fix 
+            #      for len(plot_parameters) == 1
             except:
-                quant = [0.5 - 0.5 * span[q], 0.5 + 0.5 * span[q]]
-                span[q] = _quantile(param_vals_m[:,q], quant)
-                param_min = span[q][0]
-                param_max = span[q][1]
+                if (len(plot_parameters) == 1):
+                    quant = [0.5 - 0.5 * span, 0.5 + 0.5 * span]
+                    span = _quantile(param_vals_m[:], quant)
+                    param_min = span[0]
+                    param_max = span[1]
+                else:
+                    quant = [0.5 - 0.5 * span[q], 0.5 + 0.5 * span[q]]
+                    span[q] = _quantile(param_vals_m[:,q], quant)
+                    param_min = span[q][0]
+                    param_max = span[q][1]
 
             x,w,patches = ax.hist(param_vals_m[:,q], bins=N_bins[q], color=colour, histtype='stepfilled', 
                                   alpha=0.0, edgecolor='None', density=True, stacked=True)
@@ -4186,11 +4428,7 @@
                 fmt = "{{0:{0}}}".format(title_fmt).format
 
                 # Plot one sigma limits by default
-<<<<<<< HEAD
-                if ((len(two_sigma_upper_limits) == 0) and (len(two_sigma_lower_limits) == 0)):
-=======
                 if ((len(two_sigma_upper_limits_full) == 0) and (len(two_sigma_lower_limits_full) == 0)):
->>>>>>> 88718384
                                     
                     # Add title
                     title = r"${{{0}}}_{{-{1}}}^{{+{2}}}$"
@@ -4207,8 +4445,6 @@
 
                 # Title has 2 sigma upper/lower limits where user flags the given parameter
                 else:
-<<<<<<< HEAD
-=======
                     
                     # If you have multiple models and want them to have different 
                     # options (i.e one model is upper limit, one is lower limit)
@@ -4226,7 +4462,6 @@
                     else:
                         two_sigma_lower_limits = two_sigma_lower_limits_full
                     
->>>>>>> 88718384
                     if (param in two_sigma_upper_limits):
 
                         # Find 95th percentile
@@ -4279,21 +4514,11 @@
                         ax.axvline(low1, lw=1, ls="dashed", color=constraint_colour)
                         ax.axvline(high1, lw=1, ls="dashed", color=constraint_colour)
 
+                
+                top_y = 1.05 + ((N_models-1)*title_vert_spacing)
+
                 # Plot title
-<<<<<<< HEAD
-                ax.text(0.5, 1.05 + (m * title_vert_spacing),
-=======
-                
-                # I prefer it flipped so that its in the order as plot_retrieved_spectra (EM)
-                top_y = 1.05 + ((N_models-1)*0.2)
-
-                #ax.text(0.5, 1.05 + (m * 0.2),
-                #        title, horizontalalignment = "center", verticalalignment = "bottom",
-                #        color = title_colour, transform = ax.transAxes, fontsize = title_fontsize,
-                #       )
-
-                ax.text(0.5, top_y - (m * 0.2),
->>>>>>> 88718384
+                ax.text(0.5, top_y - (m * title_vert_spacing),
                         title, horizontalalignment = "center", verticalalignment = "bottom",
                         color = title_colour, transform = ax.transAxes, fontsize = title_fontsize,
                        )
@@ -4515,12 +4740,6 @@
             Custom ticks for the x-axis. Default is empty list.
         alpha_hist (float, optional):
             Transparency for the histograms. Default is 0.4.
-<<<<<<< HEAD
-        two_sigma_upper_limits (list of str, optional):
-            List of parameters with two sigma upper limits. Default is empty list.
-        two_sigma_lower_limits (list of str, optional):
-            List of parameters with two sigma lower limits. Default is empty list.
-=======
         two_sigma_upper_limits (1D or 2D list of str, optional):
             List of parameters with two sigma upper limits. Default is empty list.
             If 1D, will apply two_sigma_upper_limit to all models. If 2D, will 
@@ -4529,7 +4748,6 @@
             List of parameters with two sigma lower limits. Default is empty list.
             If 1D, will apply two_sigma_lower_limit to all models. If 2D, will 
             only do it for specific models. 
->>>>>>> 88718384
 
     '''
 
@@ -4730,13 +4948,8 @@
                                     custom_ticks = custom_ticks,
                                     alpha_hist = alpha_hist,
                                     show_title = show_title,
-<<<<<<< HEAD
-                                    two_sigma_upper_limits = two_sigma_upper_limits,
-                                    two_sigma_lower_limits = two_sigma_lower_limits,
-=======
                                     two_sigma_upper_limits_full = two_sigma_upper_limits,
                                     two_sigma_lower_limits_full = two_sigma_lower_limits,
->>>>>>> 88718384
                                     )
     
     # Save figure to file
